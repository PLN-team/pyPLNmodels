import torch
from pyPLNmodels import sample_pln, Pln, get_simulation_parameters
import math
from tqdm import tqdm
import seaborn as sns
import matplotlib.pyplot as plt
from itertools import product
import pandas as pd
import numpy as np

nb_max_iter = 800
nb_seed = 20
ns = [250, 500, 1000, 2000]
dims = [10, 20, 40]
nb_covs = [1, 2, 3, 4]
mean_gaussian = 2


def normalizing(Theta, true_Theta, hess, n):
    ## Studentization of the error
    vec_Theta = Theta.flatten()
    vec_true_Theta = true_Theta.flatten()
    C_hess = torch.linalg.cholesky(hess)
    n01 = math.sqrt(n) * torch.matmul(C_hess, vec_Theta - vec_true_Theta)
    return n01


def compute_rmse(t):
    return torch.sqrt(torch.mean(t**2))


class Fisher_Pln:
    def __init__(self, Y, A, X, d, p, n, S, Omega, Sigma):
        self.Y = Y
        self.A = A
        self.X = X
        self.d = d
        self.p = p
        self.n = n
        self.S = S
        self.Omega = Omega
        self.Sigma = Sigma

    def getDnTheta(self):
        YmA = self.Y - self.A
        YmA_outer = torch.matmul(YmA.unsqueeze(2), YmA.unsqueeze(1))
        xxt_outer = torch.matmul(self.X.unsqueeze(2), self.X.unsqueeze(1))
        res = torch.zeros(self.d * self.p, self.d * self.p)
        for i in range(self.n):
            res += torch.kron(YmA_outer[i], xxt_outer[i])
        return res / self.n

    def getMat_iCnTheta(self, i):
        a_i = self.A[i].clone().detach()
        s_i = self.S[i].clone().detach()
        d_omega = torch.diag(self.Omega)
        diag_mat_i = torch.diag(1 / a_i + s_i**4 / (1 + s_i**2 * (a_i + d_omega)))
        Sigma = self.Sigma.clone().detach()
        return torch.inverse(Sigma + diag_mat_i)

    def getCnTheta(self):
        xxt_outer = torch.clone(torch.matmul(self.X.unsqueeze(2), self.X.unsqueeze(1)))
        C_n = torch.zeros(self.d * self.p, self.d * self.p)
        for i in tqdm(range(self.n)):
            mat_i = self.getMat_iCnTheta(i)
            big_mat = torch.zeros(mat_i.shape)
            big_mat[:] = mat_i[:]
            xxt_i = xxt_outer[i].clone().detach()
            C_n += torch.kron(big_mat, xxt_i)
        return -C_n / self.n

    def getInvSandwich(self):
        Dn = self.getDnTheta()
        Cn = self.getCnTheta()
        return torch.mm(torch.mm(Cn, torch.inverse(Dn)), Cn)

    def getInvFisher(self):
        vecA = self.A.flatten()
        # X = torch.zeros((self.n,self.d)).detach().clone()
        IXt = torch.kron(torch.eye(self.p), self.X).T
        IX = torch.kron(torch.eye(self.p), self.X)
        out = torch.multiply(IXt, vecA.unsqueeze(0)) @ (IX)
        return out / (self.n)

    def get_centered_theta(self, beta):
        inv_sandwich = self.getInvSandwich()
        print("inv sandwich", inv_sandwich)
        vec_Theta = beta.flatten()
        chol = torch.linalg.cholesky(inv_sandwich)
        n_theta_1 = math.sqrt(self.n) * torch.matmul(chol, vec_Theta)
        return n_theta_1


def get_cover_from_gaussian(asymptoticGaussianVariational):
    q1MoinsAlphaSurDeux = 1.96  ## quantile
    inside = torch.abs(asymptoticGaussianVariational) < q1MoinsAlphaSurDeux
    couverture = torch.sum(inside) / len(inside)
    return couverture


def get_each_cover(ns, nb_cov, dim):
    dict_covers_sandwich = {ns[i]: [] for i in range(len(ns))}
    dict_covers_fisher = {ns[i]: [] for i in range(len(ns))}
    rmses = {
        "coef": {ns[i]: [] for i in range(len(ns))},
        "sigma": {ns[i]: [] for i in range(len(ns))},
    }
    for seed_param in range(nb_seed):
        sim_param = get_simulation_parameters(
            n_samples=ns[-1],
            dim=dim,
            seed=seed_param,
            nb_cov=nb_cov - 1,
            add_const=True,
            mean_gaussian=mean_gaussian,
        )
        sim_param._exog = torch.from_numpy(
            np.random.multinomial(1, [1 / nb_cov] * nb_cov, size=sim_param.n_samples)
        ).double()
        # sim_param._set_gaussian_mean(2)
        _endog = sample_pln(sim_param, seed=seed_param)
        _exog = sim_param.exog
        _offsets = sim_param.offsets
        true_covariance = sim_param.covariance
        true_coef = sim_param.coef
        XB = _exog @ true_coef
<<<<<<< HEAD
        print("mean XB", torch.mean(XB))
=======
        print(" mean XB", torch.mean(XB))
>>>>>>> aff064b1
        print("min XB", torch.min(XB))
        for i, n in enumerate(ns):
            print("n:", n)
            endog = _endog[:n]
            exog = _exog[:n]
            pln = Pln(endog, exog=exog, add_const=False)
            pln.fit(nb_max_epoch=nb_max_iter, tol=1e-8)
            rmse_sigma = compute_rmse(pln.covariance - true_covariance)
            rmse_coef = compute_rmse(pln.coef - true_coef)
            rmses["sigma"][n].append(rmse_sigma)
            rmses["coef"][n].append(rmse_coef)

            A = torch.exp(pln.offsets + pln.latent_mean + 0.5 * pln.latent_sqrt_var**2)

            test = Fisher_Pln(
                pln.endog,
                A,
                pln.exog,
                pln.nb_cov,
                pln.dim,
                pln.n_samples,
                pln.latent_sqrt_var,
                torch.inverse(pln.covariance),
                pln.covariance,
            )

            var_sandwich = test.getInvSandwich()
            var_variational = test.getInvFisher()

            N01_sandwich = normalizing(pln.coef, true_coef, var_sandwich, pln.n_samples)
            N01_fisher = normalizing(
                pln.coef, true_coef, var_variational, pln.n_samples
            )
            cover_fisher = get_cover_from_gaussian(N01_fisher)
            # sns.histplot(N01_fisher)
            # plt.title(f"Coverage {cover_fisher}")
            # plt.show()
            dict_covers_fisher[n].append(cover_fisher)
            cover_sandwich = get_cover_from_gaussian(N01_sandwich)
            dict_covers_sandwich[n].append(cover_sandwich)
    return dict_covers_sandwich, dict_covers_fisher, rmses


if __name__ == "__main__":
    method = ["Sandwich", "Variational Fisher"]
    seed_list = np.arange(nb_seed)
    params = ["coef", "sigma"]

    df_cov = pd.DataFrame(
        list(product(ns, dims, nb_covs, seed_list, method)),
        columns=["n", "p", "d", "seed", "method"],
    )
    df_cov["Coverage"] = -1

    df_rmse = pd.DataFrame(
        list(product(ns, dims, nb_covs, seed_list, params)),
        columns=["n", "p", "d", "seed", "param"],
    )
    df_rmse["RMSE"] = -1

    for dim in tqdm(dims):
        print("dim:", dim)
        for nb_cov in nb_covs:
            covers_sandwich, covers_fisher, _rmses = get_each_cover(ns, nb_cov, dim)
            rmses_coef = _rmses["coef"]
            rmses_sigma = _rmses["sigma"]
            for i in range(len(ns)):
                n = ns[i]
                sandwich = covers_sandwich[n]
                fisher = covers_fisher[n]
                for seed in seed_list:
                    df_cov["Coverage"][
                        (df_cov["n"] == n)
                        & (df_cov["p"] == dim)
                        & (df_cov["d"] == nb_cov)
                        & (df_cov["seed"] == seed)
                        & (df_cov["method"] == "Sandwich")
                    ] = sandwich[seed].item()
                    df_cov["Coverage"][
                        (df_cov["n"] == n)
                        & (df_cov["p"] == dim)
                        & (df_cov["d"] == nb_cov)
                        & (df_cov["seed"] == seed)
                        & (df_cov["method"] == "Variational Fisher")
                    ] = fisher[seed].item()

                    df_rmse["RMSE"][
                        (df_cov["n"] == n)
                        & (df_rmse["p"] == dim)
                        & (df_rmse["d"] == nb_cov)
                        & (df_rmse["seed"] == seed)
                        & (df_rmse["param"] == "sigma")
                    ] = rmses_sigma[n][seed].item()
                    df_rmse["RMSE"][
                        (df_rmse["n"] == n)
                        & (df_rmse["p"] == dim)
                        & (df_rmse["d"] == nb_cov)
                        & (df_rmse["seed"] == seed)
                        & (df_rmse["param"] == "coef")
                    ] = rmses_coef[n][seed].item()

    df_cov.to_csv("coverage.csv")
    df_rmse.to_csv("rmse.csv")
    print("df_cov", df_cov)
    print("df rmse ", df_rmse)<|MERGE_RESOLUTION|>--- conflicted
+++ resolved
@@ -124,11 +124,7 @@
         true_covariance = sim_param.covariance
         true_coef = sim_param.coef
         XB = _exog @ true_coef
-<<<<<<< HEAD
-        print("mean XB", torch.mean(XB))
-=======
         print(" mean XB", torch.mean(XB))
->>>>>>> aff064b1
         print("min XB", torch.min(XB))
         for i, n in enumerate(ns):
             print("n:", n)
