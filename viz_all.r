--- conflicted
+++ resolved
@@ -9,11 +9,8 @@
 options(error=traceback)
 # traceback()
 
-<<<<<<< HEAD
-=======
 # viz = "dims"
 # perf = "computation"
->>>>>>> c62924ef
 viz = "proba"
 perf = "stat"
 # viz = "samples"
@@ -275,20 +272,5 @@
 three_plots <- three_plots_and_legend[[1]]
 legend_all <- three_plots_and_legend[[2]]
 
-<<<<<<< HEAD
-# first_plots = plot_csv(name_doss_1,viz,"Non-dependent (3a)", ylim_moins, ylim_plus)
-# second_plots = plot_csv(name_doss_2,viz,"Column-dependent (3b)", ylim_moins, ylim_plus)
-# third_plots = plot_csv(name_doss_3,viz,"Row-dependent (3c)", ylim_moins, ylim_plus)
-
-# if (viz == "proba"){
-#     title = textGrob(TeX(glue("$n=350,p=100,d=1,XB=2,${inflation}")),gp=gpar(fontsize=20,font=3))
-# }
-# else{
-#     title = textGrob(TeX(glue("$n=350,p=100,d=1,\\pi=0.3,${inflation}")),gp=gpar(fontsize=20,font=3))
-# }
-# three_plots = c(first_plots,second_plots,third_plots)
-grid.arrange(grobs = three_plots, as.table = FALSE, align = c("v"),bottom = legend_all,  ncol = 1,top = title, common.legend = TRUE)
-=======
 grid.arrange(grobs = three_plots, as.table = FALSE, align = c("v"),bottom = legend_all,  ncol = 3,top = title, common.legend = TRUE)
->>>>>>> c62924ef
 dev.off()