import time
from abc import ABC, abstractmethod
import warnings
import os
from typing import Optional, Dict, List, Type, Any, Iterable, Union, Literal

import pandas as pd
import torch
import numpy as np
import seaborn as sns
import matplotlib.pyplot as plt
from sklearn.decomposition import PCA
import matplotlib
from scipy import stats

from pyPLNmodels._closed_forms import (
    _closed_formula_coef,
    _closed_formula_covariance,
    _closed_formula_latent_prob,
    _closed_formula_zero_grad_prob,
)
from pyPLNmodels.elbos import (
    elbo_plnpca,
    elbo_zi_pln,
    profiled_elbo_pln,
    elbo_brute_zipln_components,
    elbo_brute_zipln_covariance,
)
from pyPLNmodels._utils import (
    _CriterionArgs,
    _format_data,
    _nice_string_of_dict,
    _plot_ellipse,
    _check_data_shape,
    _extract_data_from_formula_no_infla,
    _extract_data_from_formula_with_infla,
    _get_dict_initialization,
    _array2tensor,
    _handle_data,
    _handle_data_with_inflation,
    _add_doc,
    plot_correlation_circle,
    _check_formula,
    _pca_pairplot,
    _check_right_exog_inflation_shape,
    mse,
)

from pyPLNmodels._initialization import (
    _init_components,
    _init_coef,
    _init_latent_mean,
    _init_coef_coef_inflation,
)

if torch.cuda.is_available():
    DEVICE = "cuda"
    print("Using a GPU.")
else:
    DEVICE = "cpu"
# shoudl add a good init for M. for pln we should not put
# the maximum of the log posterior, for plnpca it may be ok.

NB_CHARACTERS_FOR_NICE_PLOT = 70


class _model(ABC):
    """
    Base class for all the Pln models. Should be inherited.
    """

    _endog: torch.Tensor
    _exog: torch.Tensor
    _offsets: torch.Tensor
    _coef: torch.Tensor
    _beginning_time: float
    _latent_sqrt_var: torch.Tensor
    _latent_mean: torch.Tensor
    _batch_size: int = None

    def __init__(
        self,
        endog: Union[torch.Tensor, np.ndarray, pd.DataFrame],
        *,
        exog: Optional[Union[torch.Tensor, np.ndarray, pd.DataFrame]] = None,
        offsets: Optional[Union[torch.Tensor, np.ndarray, pd.DataFrame]] = None,
        offsets_formula: {"zero", "logsum"} = "zero",
        dict_initialization: Optional[dict] = None,
        take_log_offsets: bool = False,
        add_const: bool = True,
        batch_size: int = None,
    ):
        """
        Initializes the model class.

        Parameters
        ----------
        endog : Union[torch.Tensor, np.ndarray, pd.DataFrame]
            The count data.
        exog : Union[torch.Tensor, np.ndarray, pd.DataFrame], optional(keyword-only)
            The covariate data. Defaults to None.
        offsets : Union[torch.Tensor, np.ndarray, pd.DataFrame], optional(keyword-only)
            The offsets data. Defaults to None.
        offsets_formula : str, optional(keyword-only)
            The formula for offsets. Defaults to "zero". Can be also "logsum" where we take the logarithm of the sum (of each line) of the counts.
            Overriden (useless) if offsets is not None.
        dict_initialization : dict, optional(keyword-only)
            The initialization dictionary. Defaults to None.
        take_log_offsets : bool, optional(keyword-only)
            Whether to take the log of offsets. Defaults to False.
        add_const: bool, optional(keyword-only)
            Whether to add a column of one in the exog. Defaults to True.
        batch_size: int, optional(keyword-only)
            The batch size when optimizing the elbo. If None,
            batch gradient descent will be performed (i.e. batch_size = n_samples).
        """
        (
            self._endog,
            self._exog,
            self._offsets,
            self.column_endog,
            self.samples_only_zeros,
            _,
            self._batch_size,
        ) = _handle_data(
            endog,
            exog,
            offsets,
            offsets_formula,
            take_log_offsets,
            add_const,
            batch_size,
        )
        self._fitted = False
        self._criterion_args = _CriterionArgs()
        if dict_initialization is not None:
            self._set_init_parameters(dict_initialization)

    @classmethod
    def from_formula(
        cls,
        formula: str,
        data: dict[str : Union[torch.Tensor, np.ndarray, pd.DataFrame]],
        *,
        offsets_formula: {"zero", "logsum"} = "zero",
        dict_initialization: Optional[dict] = None,
        take_log_offsets: bool = False,
    ):
        """
        Create a model instance from a formula and data.

        Parameters
        ----------
        formula : str
            The formula.
        data : dict
            The data dictionary. Each value can be either a torch.Tensor,
            a np.ndarray or pd.DataFrame
        offsets_formula : str, optional(keyword-only)
            The formula for offsets. Defaults to "zero". Can be also "logsum" where we take
            the logarithm of the sum (of each line) of the counts.
            Overriden (useless) if data["offsets"] is not None.
        dict_initialization : dict, optional(keyword-only)
            The initialization dictionary. Defaults to None.
        take_log_offsets : bool, optional(keyword-only)
            Whether to take the log of offsets. Defaults to False.
        """
        endog, exog, offsets = _extract_data_from_formula_no_infla(formula, data)
        return cls(
            endog,
            exog=exog,
            offsets=offsets,
            offsets_formula=offsets_formula,
            dict_initialization=dict_initialization,
            take_log_offsets=take_log_offsets,
            add_const=False,
        )

    def _set_init_parameters(self, dict_initialization: dict):
        """
        Set initial parameters based on a dictionary.

        Parameters
        ----------
        dict_initialization : dict
            The initialization dictionary.
        """
        if "coef" not in dict_initialization.keys():
            print("No coef is initialized.")
            dict_initialization["coef"] = None
        if self._NAME == "Pln":
            del dict_initialization["covariance"]
            del dict_initialization["coef"]
        for key, array in dict_initialization.items():
            if array is not None:
                print(array.shape)
            array = _format_data(array)
            setattr(self, key, array)
        self._fitted = True

    @property
    def batch_size(self) -> int:
        """
        The batch size of the model. Should not be greater than the number of samples.
        """
        if self._batch_size is None:
            return self.n_samples
        return self._batch_size

    @property
    def _onlyonebatch(self):
        return self._batch_size == self.n_samples

    @property
    def useful_indices(self):
        return ~self.samples_only_zeros

    @batch_size.setter
    def batch_size(self, batch_size: int):
        raise ValueError("Can not set the batch size.")

    @property
    def fitted(self) -> bool:
        """
        Whether the model is fitted.

        Returns
        -------
        bool
            True if the model is fitted, False otherwise.
        """
        return self._fitted

    def viz(self, *, ax=None, colors=None, show_cov: bool = False):
        """
        Visualize the gaussian latent variables with a classic PCA.

        Parameters
        ----------
        ax : Optional[matplotlib.axes.Axes], optional(keyword-only)
            The matplotlib axis to use. If None, the current axis is used, by default None.
        colors : Optional[np.ndarray], optional(keyword-only)
            The colors to use for plotting, by default None.
        show_cov: bool, Optional(keyword-only)
            If True, will display ellipses with right covariances. Default is False.
        Raises
        ------
        RuntimeError
            If the rank is less than 2.

        Returns
        -------
        Any
            The matplotlib axis.
        """
        variables = self.transform()
        return self._viz_variables(variables, ax=ax, colors=colors, show_cov=show_cov)

    def viz_positions(self, *, ax=None, colors=None, show_cov: bool = False):
        variables = self.latent_position
        return self._viz_variables(variables, ax=ax, colors=colors, show_cov=show_cov)

    @property
    def latent_position(self):
        return self.transform() - self.mean_gaussian

    def _viz_variables(
        self, variables, *, ax=None, colors=None, show_cov: bool = False
    ):
        """
        Visualize variables with a classic PCA.

        Parameters
        ----------
        variables: torch.Tensor
            The variables that need to be visualize
        ax : Optional[matplotlib.axes.Axes], optional(keyword-only)
            The matplotlib axis to use. If None, the current axis is used, by default None.
        colors : Optional[np.ndarray], optional(keyword-only)
            The colors to use for plotting, by default None.
        show_cov: bool, Optional(keyword-only)
            If True, will display ellipses with right covariances. Default is False.
        Raises
        ------
        RuntimeError
            If the rank is less than 2.

        Returns
        -------
        Any
            The matplotlib axis.
        """
        if self._get_max_components() < 2:
            raise RuntimeError("Can't perform visualization for dim < 2.")
        pca = PCA(n_components=2)
        pca.fit(variables)
        proj_variables = pca.transform(self.transform())
        x = proj_variables[:, 0]
        y = proj_variables[:, 1]
        if ax is None:
            ax = plt.gca()
        sns.scatterplot(x=x, y=y, hue=colors, ax=ax)
        if show_cov is True:
            sk_components = torch.from_numpy(pca.components_)
            covariances = self._get_pca_low_dim_covariances(sk_components).detach()
            for i in range(covariances.shape[0]):
                _plot_ellipse(x[i], y[i], cov=covariances[i], ax=ax)
        plt.show()
        return ax

    def _project_parameters(self):
        pass

    @property
    def nb_iteration_done(self) -> int:
        """
        The number of iterations done.

        Returns
        -------
        int
            The number of iterations done.
        """
        return len(self._criterion_args._elbos_list) * self.nb_batches

    @property
    def n_samples(self) -> int:
        """
        The number of samples, i.e. the first dimension of the endog.

        Returns
        -------
        int
            The number of samples.
        """
        return self._endog.shape[0]

    @property
    def dim(self) -> int:
        """
        The second dimension of the endog.

        Returns
        -------
        int
            The second dimension of the endog.
        """
        return self._endog.shape[1]

    @property
    def nb_cov(self) -> int:
        """
        The number of exog.

        Returns
        -------
        int
            The number of exog.
        """
        if self.exog is None:
            return 0
        return self.exog.shape[1]

    def _smart_init_coef(self):
        """
        Initialize coefficients smartly.
        """
        coef = _init_coef(self._endog, self._exog, self._offsets)
        if coef is not None:
            self._coef = coef.detach().to(DEVICE)
        else:
            self._coef = None

    def _random_init_coef(self):
        """
        Randomly initialize coefficients.
        """
        if self.nb_cov == 0:
            self._coef = None
        self._coef = torch.randn((self.nb_cov, self.dim)).to(DEVICE)

    def _init_parameters(self, do_smart_init: bool):
        """
        Initialize model parameters.

        Parameters
        ----------
        do_smart_init : bool
            Whether to perform smart initialization.
        """
        print("Initialization ...")
        if do_smart_init:
            self._smart_init_model_parameters()
            self._smart_init_latent_parameters()
        else:
            self._random_init_model_parameters()
            self._random_init_latent_parameters()
        print("Initialization finished")

    def _set_requiring_grad_true(self):
        """
        Move parameters to the GPU device if present.
        """
        for parameter in self._list_of_parameters_needing_gradient:
            parameter.requires_grad_(True)

    def fit(
        self,
        nb_max_iteration: int = 50000,
        *,
        lr: float = 0.01,
        tol: float = 1e-3,
        do_smart_init: bool = True,
        verbose: bool = False,
    ):
        """
        Fit the model. The lower tol, the more accurate the model.

        Parameters
        ----------
        nb_max_iteration : int, optional
            The maximum number of iterations. Defaults to 50000.
        lr : float, optional(keyword-only)
            The learning rate. Defaults to 0.01.
        tol : float, optional(keyword-only)
            The tolerance for convergence. Defaults to 1e-8.
        do_smart_init : bool, optional(keyword-only)
            Whether to perform smart initialization. Defaults to True.
        verbose : bool, optional(keyword-only)
            Whether to print training progress. Defaults to False.
        Raises
        ------
        ValueError
            If 'nb_max_iteration' is not an int.
        """
        if not isinstance(nb_max_iteration, int):
            raise ValueError("The argument 'nb_max_iteration' should be an int.")
        self._print_beginning_message()
        self._beginning_time = time.time()
        if self._fitted is False:
            self._init_parameters(do_smart_init)
        elif len(self._criterion_args.running_times) > 0:
            self._beginning_time -= self._criterion_args.running_times[-1]
        self._set_requiring_grad_true()
        self._handle_optimizer(lr)
        stop_condition = False
        self._dict_mse = {name_model: [] for name_model in self.model_parameters.keys()}

        while self.nb_iteration_done < nb_max_iteration and not stop_condition:
            loss = self._trainstep()
            criterion = self._update_criterion_args(loss)

            if abs(criterion) < tol:
                stop_condition = True
            if self.nb_iteration_done % 50 == 1:
                for name_param, param in self.model_parameters.items():
                    mse_param = 0 if param is None else mse(param).detach()
                    self._dict_mse[name_param].append(mse_param)
                if verbose is True:
                    self._print_stats()

        self._print_end_of_fitting_message(stop_condition, tol)
        self._fitted = True

    def _handle_optimizer(self, lr):
        if self.batch_size < self.n_samples:
            self.optim = torch.optim.Adam(
                self._list_of_parameters_needing_gradient, lr=lr
            )
        else:
            self.optim = torch.optim.Rprop(
                self._list_of_parameters_needing_gradient, lr=lr, step_sizes=(1e-10, 50)
            )

    def _get_batch(self, shuffle=False):
        """Get the batches required to do a  minibatch gradient ascent.

        Args:
            batch_size: int. The batch size. Should be lower than n.

        Returns: A generator. Will generate n//batch_size + 1 batches of
            size batch_size (except the last one since the rest of the
            division is not always 0)
        """
        indices = np.arange(self.n_samples)
        if shuffle:
            np.random.shuffle(indices)
        for i in range(self._nb_full_batch):
            batch = self._return_batch(
                indices, i * self._batch_size, (i + 1) * self._batch_size
            )
            yield batch

        # Last batch
        if self._last_batch_size != 0:
            yield self._return_batch(indices, -self._last_batch_size, self.n_samples)

    def _return_batch(self, indices, beginning, end):
        self.to_take = self._smart_device(torch.tensor(indices[beginning:end]))
        if self._exog is not None:
            exog_b = torch.index_select(self._exog, 0, self.to_take)
        else:
            exog_b = None
        return (
            torch.index_select(self._endog, 0, self.to_take),
            exog_b,
            torch.index_select(self._offsets, 0, self.to_take),
            torch.index_select(self._latent_mean, 0, self.to_take),
            torch.index_select(self._latent_sqrt_var, 0, self.to_take),
        )

    @property
    def _nb_full_batch(self):
        return self.n_samples // self.batch_size

    @property
    def _last_batch_size(self):
        return self.n_samples % self.batch_size

    @property
    def nb_batches(self):
        return self._nb_full_batch + (self._last_batch_size > 0)

    def _trainstep(self):
        """
        Perform a single pass of the data.

        Returns
        -------
        torch.Tensor
            The loss value.
        """
        elbo = 0
        t = time.time()
        for batch in self._get_batch(shuffle=False):
            self._extract_batch(batch)
            self.optim.zero_grad()
            loss = -self._compute_elbo_b()
            if torch.sum(torch.isnan(loss)):
                print("There are nan in the loss:", loss)
                raise ValueError("The ELBO contains nan values.")
            loss.backward()
            self.optim.step()
            elbo += loss.item()
        self._update_closed_forms()
        self._project_parameters()
        return elbo / self.nb_batches

    def _update_closed_forms(self):
        pass

    def _extract_batch(self, batch):
        self._endog_b = batch[0]
        self._exog_b = batch[1]
        self._offsets_b = batch[2]
        self._latent_mean_b = batch[3]
        self._latent_sqrt_var_b = batch[4]

    def transform(self):
        """
        Method for transforming the endog. Can be seen as a normalization of the endog.
        """
        return self.latent_variables

    def _qq_plots(self):
        centered_latent = self.latent_variables - torch.mean(
            self.latent_variables, axis=0
        )
        chol = torch.linalg.cholesky(torch.inverse(self.covariance_a_posteriori))
        residus = torch.matmul(centered_latent.unsqueeze(1), chol.unsqueeze(0))
        stats.probplot(residus.ravel(), plot=plt)
        plt.show()

    def pca_projected_latent_variables(self, n_components: Optional[int] = None):
        """
        Perform PCA on the latent variables and project them onto a lower-dimensional space.

        Parameters
        ----------
        n_components : int, optional
            The number of components to keep. If None, all components are kept. Defaults to None.

        Returns
        -------
        numpy.ndarray
            The projected latent variables.
        Raises
        ------
        ValueError
           If the number of components asked is greater than the number of dimensions.
        """
        pca = self.sk_PCA(n_components=n_components)
        return pca.transform(self.latent_variables)

    def sk_PCA(self, n_components=None):
        """
        Perform the scikit-learn PCA on the latent variables.

        Parameters
        ----------
        n_components : int, optional
            The number of components to keep. If None, all components are kept. Defaults to None.

        Returns
        -------
        sklearn.decomposition.PCA
            sklearn.decomposition.PCA object with all the features from sklearn.
        Raises
        ------
        ValueError
           If the number of components asked is greater than the number of dimensions.
        """
        if n_components is None:
            n_components = self._get_max_components()
        if n_components > self.dim:
            raise ValueError(
                f"You ask more components ({n_components}) than variables ({self.dim})"
            )
        latent_variables = self.transform()
        pca = PCA(n_components=n_components)
        pca.fit(latent_variables)
        return pca

    @property
    def latent_variance(self) -> torch.Tensor:
        """
        Property representing the latent variance.

        Returns
        -------
        torch.Tensor
            The latent variance tensor.
        """
        return (self.latent_sqrt_var**2).detach()

    @property
    def mean_gaussian(self):
        """Unconditional mean of the latent variable Z."""
        mean_gaussian = 0 if self.exog is None else self.exog @ self.coef
        if isinstance(mean_gaussian, int):
            return mean_gaussian
        return mean_gaussian.detach().cpu()

    def pca_pairplot(self, n_components=None, colors=None):
        """
        Generates a scatter matrix plot based on Principal Component Analysis (PCA) on the latent variables.

        Parameters
        ----------
            n_components (int, optional): The number of components to consider for plotting.
                If not specified, the maximum number of components will be used. Note that
                it will not display more than 10 graphs.
                Defaults to None.

            colors (np.ndarray): An array with one label for each
                sample in the endog property of the object.
                Defaults to None.
        Raises
        ------
            ValueError: If the number of components requested is greater than the number of variables in the dataset.
        """
        n_components = self._threshold_n_components(n_components)
        array = self.transform().numpy()
        _pca_pairplot(array, n_components, self.dim, colors)

    def _threshold_n_components(self, n_components):
        if n_components is None:
            n_components = self._get_max_components()

        if n_components > self.dim:
            raise ValueError(
                f"You ask more components ({n_components}) than variables ({self.dim})"
            )
        if n_components > 10:
            msg = f"Can not display a scatter matrix with {n_components}*"
            msg += f"{n_components} = {n_components*n_components} graphs."
            msg += f" Setting the number of components to 10."
            warnings.warn(msg)
            n_components = 10
        return n_components

    def plot_pca_correlation_circle(
        self, variables_names, indices_of_variables=None, title: str = ""
    ):
        """
        Visualizes variables using PCA and plots a correlation circle.

        Parameters
        ----------
            variables_names : List[str]
                A list of variable names to visualize.
            indices_of_variables : Optional[List[int]], optional
                A list of indices corresponding to the variables.
                If None, indices are determined based on `column_endog`, by default None
            title : str
                An additional title for the plot.

        Raises
        ------
            ValueError
                If `indices_of_variables` is None and `column_endog` is not set.
            ValueError
                If the length of `indices_of_variables` is different from the length of `variables_names`.

        Returns
        -------
            None
        """
        if indices_of_variables is None:
            if self.column_endog is None:
                raise ValueError(
                    "No names have been given to the column of "
                    "endog. Please set the column_endog to the"
                    "needed names or instantiate a new model with"
                    "a pd.DataFrame with appropriate column names"
                )
            indices_of_variables = []
            for variables_name in variables_names:
                index = self.column_endog.get_loc(variables_name)
                indices_of_variables.append(index)
        else:
            if len(indices_of_variables) != len(variables_names):
                raise ValueError(
                    f"Number of variables {len(indices_of_variables)} should be the same as the number of variables_names {len(variables_names)}"
                )
        plot_correlation_circle(
            self.transform(), variables_names, indices_of_variables, title=title
        )

    @property
    def _latent_var(self) -> torch.Tensor:
        """
        Property representing the latent variance.

        Returns
        -------
        torch.Tensor
            The latent variance tensor.
        """
        return self._latent_sqrt_var**2

    @property
    def latent_var(self) -> torch.Tensor:
        """
        Property representing the latent variance.

        Returns
        -------
        torch.Tensor
            The latent variance tensor.
        """
        return self.latent_sqrt_var**2

    def _print_end_of_fitting_message(self, stop_condition: bool, tol: float):
        """
        Print the end-of-fitting message.

        Parameters
        ----------
        stop_condition : bool
            Whether the stop condition was met.
        tol : float
            The tolerance for convergence.
        """
        if stop_condition is True:
            print(
                f"Tolerance {tol} reached "
                f"in {self._criterion_args.iteration_number} iterations"
            )
        else:
            print(
                "Maximum number of iterations reached : ",
                self._criterion_args.iteration_number,
                "last criterion = ",
                np.round(self._criterion_args.criterion_list[-1], 8),
            )

    def _print_stats(self):
        """
        Print the training statistics.
        """
        print("-------UPDATE-------")
        print("Iteration number: ", self._criterion_args.iteration_number)
        print("Criterion: ", np.round(self._criterion_args.criterion_list[-1], 8))
        print("ELBO:", np.round(self._criterion_args._elbos_list[-1], 6))
        print("loglike", self.loglike)

    def _update_criterion_args(self, loss):
        """
        Compute the convergence criterion and update the plot arguments.

        Parameters
        ----------
        loss : torch.Tensor
            The loss value.

        Returns
        -------
        float
            The computed criterion.
        """
        current_running_time = time.time() - self._beginning_time
        self._criterion_args.update_criterion(-loss, current_running_time)
        return self._criterion_args.criterion

    def display_covariance(self, ax=None, savefig=False, name_file="", display=True):
        """
        Display the covariance matrix.

        Parameters
        ----------
        ax : matplotlib.axes.Axes, optional
            The axes to plot on. If None, a new figure will be created. Defaults to None.
        savefig : bool, optional
            Whether to save the figure. Defaults to False.
        name_file : str, optional
            The name of the file to save. Defaults to "".
        """
        if self.dim > 400:
            warnings.warn("Only displaying the first 400 variables.")
            sigma = self.covariance[:400, :400]
            sns.heatmap(self.covariance[:400, :400], ax=ax)
        else:
            sns.heatmap(self.covariance, ax=ax)
        ax.set_title("Covariance Matrix")
        plt.legend()
        if savefig:
            plt.savefig(name_file + self._NAME)
        if display is True:
            plt.show()  # to avoid displaying a blank screen

    def __repr__(self):
        """
        Generate the string representation of the object.

        Returns
        -------
        str
            The string representation of the object.
        """
        if self._fitted is False:
            raise RuntimeError("Please fit the model before printing it.")
        delimiter = "=" * NB_CHARACTERS_FOR_NICE_PLOT
        string = f"A multivariate Poisson Lognormal with {self._description} \n"
        string += f"{delimiter}\n"
        string += _nice_string_of_dict(self._dict_for_printing)
        string += f"{delimiter}\n"
        string += "* Useful properties\n"
        string += f"    {self._useful_properties_string}\n"
        string += "* Useful methods\n"
        string += f"    {self._useful_methods_strings}\n"
        string += f"* Additional properties for {self._NAME}\n"
        string += f"    {self._additional_properties_string}\n"
        string += f"* Additional methods for {self._NAME}\n"
        string += f"    {self._additional_methods_string}"
        return string

    @property
    def _additional_methods_string(self):
        """
        Abstract property representing the additional methods string.
        """

        pass

    @property
    def _additional_properties_string(self):
        """
        Abstract property representing the additional properties string.
        """
        pass

    def show(self, axes=None, display=True):
        """
        Show 3 plots. The first one is the covariance of the model.
        The second one is the stopping criterion with the runtime in abscisse.
        The third one is the elbo.

        Parameters
        ----------
        axes : numpy.ndarray, optional
            The axes to plot on. If None, a new figure will be created. Defaults to None.
        display : bool, optional.
            If True, will display the graph.
        """
        print("Likelihood:", self.loglike)
        if self._fitted is False:
            nb_axes = 1
        else:
            nb_axes = 3
        if axes is None:
            _, axes = plt.subplots(1, nb_axes, figsize=(23, 5))
        if self._fitted is True:
            x = np.arange(0, len(self._dict_mse[list(self._dict_mse.keys())[0]]))
            for key, value in self._dict_mse.items():
                axes[1].plot(x, value, label=key)
            axes[1].legend()
            axes[1].set_title("Norm of each parameter.")
            self._criterion_args._show_loss(ax=axes[2])
            self.display_covariance(ax=axes[0], display=False)

        else:
            self.display_covariance(ax=axes)

        if display is True:
            plt.show()

    @property
    def _elbos_list(self):
        """
        Property representing the list of ELBO values.
        """
        return self._criterion_args._elbos_list

    @property
    def loglike(self):
        """
        Property representing the log-likelihood.

        Returns
        -------
        float
            The log-likelihood.
        """
        if len(self._elbos_list) == 0:
            t0 = time.time()
            self._criterion_args._elbos_list.append(self.compute_elbo().item())
            self._criterion_args.running_times.append(time.time() - t0)
        return self.n_samples * self._elbos_list[-1]

    def compute_loglike(self):
        """
        Computes the log likelihood.
        """
        return self.n_samples * self.compute_elbo()

    @property
    def BIC(self):
        """
        Property representing the Bayesian Information Criterion (BIC).

        Returns
        -------
        float
            The BIC value.
        """
        return -self.loglike + self.number_of_parameters / 2 * np.log(self.n_samples)

    @property
    def AIC(self):
        """
        Property representing the Akaike Information Criterion (AIC).

        Returns
        -------
        float
            The AIC value.
        """
        return -self.loglike + self.number_of_parameters

    @property
    def dict_data(self):
        """
        Property representing the data dictionary.

        Returns
        -------
        dict
            The dictionary of data.
        """
        return {
            "endog": self.endog,
            "exog": self.exog,
            "offsets": self.offsets,
        }

    @property
    def _model_in_a_dict(self):
        """
        Property representing the model in a dictionary.

        Returns
        -------
        dict
            The dictionary representing the model.
        """
        return {**self.dict_data, **self._dict_parameters}

    @property
    def _dict_parameters(self):
        """
        Property representing the dictionary of parameters.

        Returns
        -------
        dict
            The dictionary of parameters.
        """
        return {**self.model_parameters, **self.latent_parameters}

    @property
    def coef(self):
        """
        Property representing the coefficients.

        Returns
        -------
        torch.Tensor or None
            The coefficients or None.
        """
        return self._cpu_attribute_or_none("_coef")

    @property
    def latent_mean(self):
        """
        Property representing the latent mean.

        Returns
        -------
        torch.Tensor or None
            The latent mean or None if it has not yet been initialized.
        """
        return self._cpu_attribute_or_none("_latent_mean")

    @property
    def latent_sqrt_var(self):
        """
        Property representing the latent variance.

        Returns
        -------
        torch.Tensor or None
            The latent variance or None.
        """
        return self._cpu_attribute_or_none("_latent_sqrt_var")

    @latent_mean.setter
    @_array2tensor
    def latent_mean(self, latent_mean: Union[torch.Tensor, np.ndarray, pd.DataFrame]):
        """
        Setter for the latent mean property.

        Parameters
        ----------
        latent_mean : Union[torch.Tensor, np.ndarray, pd.DataFrame]
            The latent mean.

        Raises
        ------
        ValueError
            If the shape of the latent mean is incorrect.
        """
        if latent_mean.shape != (self.n_samples, self.dim):
            raise ValueError(
                f"Wrong shape. Expected {self.n_samples, self.dim}, got {latent_mean.shape}"
            )
        self._latent_mean = self._smart_device(latent_mean)

    def _smart_device(self, tensor):
        if tensor is None:
            return None
        if self._onlyonebatch is True:
            return tensor.to(DEVICE)
        return tensor

    def _cpu_attribute_or_none(self, attribute_name):
        """
        Get the CPU attribute or return None.

        Parameters
        ----------
        attribute_name : str
            The attribute name.

        Returns
        -------
        torch.Tensor or None
            The attribute value or None.
        """
        if hasattr(self, attribute_name):
            attr = getattr(self, attribute_name)
            if isinstance(attr, torch.Tensor):
                return attr.detach().cpu()
            return attr
        return None

    def save(self, path: str = None):
        """
        Save the model parameters to disk.

        Parameters
        ----------
        path : str, optional
            The path of the directory to save the parameters, by default "./".
        """
        if path is None:
            path = f"./{self._directory_name}"
        os.makedirs(path, exist_ok=True)
        for key, value in self._dict_parameters.items():
            filename = f"{path}/{key}.csv"
            if isinstance(value, torch.Tensor):
                pd.DataFrame(np.array(value.cpu().detach())).to_csv(
                    filename, header=None, index=None
                )
            elif value is not None:
                pd.DataFrame(np.array([value])).to_csv(
                    filename, header=None, index=None
                )

    @property
    def endog(self):
        """
        Property representing the endog.

        Returns
        -------
        torch.Tensor or None
            The endog or None.
        """
        return self._cpu_attribute_or_none("_endog")

    @property
    def offsets(self):
        """
        Property representing the offsets.

        Returns
        -------
        torch.Tensor or None
            The offsets or None.
        """
        return self._cpu_attribute_or_none("_offsets")

    @property
    def exog(self):
        """
        Property representing the exog.

        Returns
        -------
        torch.Tensor or None
            The exog or None.
        """
        return self._cpu_attribute_or_none("_exog")

    @property
    def _exog_b_device(self):
        if self._exog is None:
            return None
        return self._exog_b.to(DEVICE)

    @endog.setter
    @_array2tensor
    def endog(self, endog: Union[torch.Tensor, np.ndarray, pd.DataFrame]):
        """
        Setter for the endog property.

        Parameters
        ----------
        endog : Union[torch.Tensor, np.ndarray, pd.DataFrame]
            The endog.

        Raises
        ------
        ValueError
            If the shape of the endog is incorrect or if the input is negative.
        """
        if self.endog.shape != endog.shape:
            raise ValueError(
                f"Wrong shape for the endog. Expected {self.endog.shape}, got {endog.shape}"
            )
        if torch.min(endog) < 0:
            raise ValueError("Input should be non-negative only.")
        self._endog = endog

    @offsets.setter
    @_array2tensor
    def offsets(self, offsets: Union[torch.Tensor, np.ndarray, pd.DataFrame]):
        """
        Setter for the offsets property.

        Parameters
        ----------
        offsets : Union[torch.Tensor, np.ndarray, pd.DataFrame]
            The offsets.

        Raises
        ------
        ValueError
            If the shape of the offsets is incorrect.
        """
        if self.offsets.shape != offsets.shape:
            raise ValueError(
                f"Wrong shape for the offsets. Expected {self.offsets.shape}, got {offsets.shape}"
            )
        self._offsets = offsets

    @exog.setter
    @_array2tensor
    def exog(self, exog: Union[torch.Tensor, np.ndarray, pd.DataFrame]):
        """
        Setter for the exog property.

        Parameters
        ----------
        exog : Union[torch.Tensor, np.ndarray, pd.DataFrame]
            The exog.

        Raises
        ------
        ValueError
            If the shape of the exog or endog is incorrect.
        """
        _check_data_shape(self.endog, exog, self.offsets)
        self._exog = exog

    @coef.setter
    @_array2tensor
    def coef(self, coef: Union[torch.Tensor, np.ndarray, pd.DataFrame]):
        """
        Setter for the coef property.

        Parameters
        ----------
        coef : Union[torch.Tensor, np.ndarray, pd.DataFrame]
            The coefficients.

        Raises
        ------
        ValueError
            If the shape of the coef is incorrect.
        """
        if coef is None:
            pass
        elif coef.shape != (self.nb_cov, self.dim):
            raise ValueError(
                f"Wrong shape for the coef. Expected {(self.nb_cov, self.dim)}, got {coef.shape}"
            )
        self._coef = self._smart_device(coef)

    @property
    def _dict_for_printing(self):
        """
        Property representing the dictionary for printing.

        Returns
        -------
        dict
            The dictionary for printing.
        """
        return {
            "Loglike": np.round(self.loglike, 2),
            "Dimension": self.dim,
            "Nb param": int(self.number_of_parameters),
            "BIC": int(self.BIC),
            "AIC": int(self.AIC),
        }

    @property
    def optim_parameters(self):
        """
        Property representing the optimization parameters.

        Returns
        -------
        dict
            The dictionary of optimization parameters.
        """
        return {"Number of iterations done": self.nb_iteration_done}

    @property
    def _useful_properties_string(self):
        """
        Property representing the useful properties as a string.

        Returns
        -------
        str
            The string representation of the useful properties.
        """
        return ".latent_variables, .model_parameters, .latent_parameters, .optim_parameters"

    @property
    def _useful_methods_strings(self):
        """
        Property representing the useful methods as a string.

        Returns
        -------
        str
            The string representation of the useful methods.
        """
        return ".show(), .transform(), .sigma(), .predict(), .pca_projected_latent_variables(), .plot_pca_correlation_circle(), .viz(), .pca_pairplot(), .plot_expected_vs_true()"

    def sigma(self):
        """
        Method returning the covariance matrix.

        Returns
        -------
        torch.Tensor or None
            The covariance matrix or None.
        """
        return self.covariance

    def predict(self, exog: Union[torch.Tensor, np.ndarray, pd.DataFrame] = None):
        """
        Method for making predictions.

        Parameters
        ----------
        exog : Union[torch.Tensor, np.ndarray, pd.DataFrame], optional
            The exog, by default None.

        Returns
        -------
        torch.Tensor or None
            The predicted values or None.

        Raises
        ------
        AttributeError
            If there are no exog in the model but some are provided.
        RuntimeError
            If the shape of the exog is incorrect.

        Notes
        -----
        - If `exog` is not provided and there are no exog in the model, None is returned.
            If there are exog in the model, then the mean exog @ coef is returned.
        - If `exog` is provided, it should have the shape `(_, nb_cov)`, where `nb_cov` is the number of exog.
        - The predicted values are obtained by multiplying the exog by the coefficients.
        """
        exog = _format_data(exog)
        if exog is not None and self.nb_cov == 0:
            msg = "No exog in the model, can't predict with exog"
            raise AttributeError(msg)
        if exog is None:
            if self.exog is None:
                print("No exog in the model.")
                return None
            return self.exog @ self.coef
        if exog.shape[-1] != self.nb_cov:
            error_string = f"X has wrong shape ({exog.shape}). Should"
            error_string += f" be ({self.n_samples, self.nb_cov})."
            raise RuntimeError(error_string)
        return exog @ self.coef

    @property
    def _directory_name(self):
        """
        Property representing the directory name.

        Returns
        -------
        str
            The directory name.
        """
        return f"{self._NAME}_nbcov_{self.nb_cov}_dim_{self.dim}"

    @property
    def reconstruction_error(self):
        """Recontstruction error between the predictions and the endog."""
        predictions = self._endog_predictions().ravel().detach()
        return torch.sqrt(torch.mean((predictions - self._endog.ravel().cpu()) ** 2))

    @property
    def elbo(self):
        """Alias for loglike"""
        return self.loglike

    def plot_expected_vs_true(self, ax=None, colors=None):
        """
        Plot the predicted value of the endog against the endog.

        Parameters
        ----------
        ax : Optional[matplotlib.axes.Axes], optional
            The matplotlib axis to use. If None, the current axis is used, by default None.

        colors : Optional[Any], optional
            The colors to use for plotting, by default None.

        Returns
        -------
        matplotlib.axes.Axes
            The matplotlib axis.
        """
        if self._fitted is None:
            raise RuntimeError("Please fit the model before.")
        if ax is None:
            ax = plt.gca()
            to_show = True
        else:
            to_show = False
        predictions = self._endog_predictions().ravel().detach()
        if colors is not None:
            colors = np.repeat(np.array(colors), repeats=self.dim).ravel()
        sns.scatterplot(x=self.endog.ravel(), y=predictions, hue=colors, ax=ax)
        max_y = int(torch.max(self.endog.ravel()).item())
        y = np.linspace(0, max_y, max_y)
        ax.plot(y, y, c="red")
        ax.set_yscale("log")
        ax.set_title(
            f"Reconstruction error (RMSE):{np.round(self.reconstruction_error.item(), 3)}"
        )
        ax.set_xscale("log")
        ax.set_ylabel("Predicted values")
        ax.set_xlabel("Counts")
        ax.set_ylim(top=max_y, bottom=0.001)
        ax.legend()
        if to_show is True:
            plt.show()
        return ax

    def _print_beginning_message(self):
        """
        Method for printing the beginning message.
        """
        print(f"Fitting a {self._NAME} model with {self._description}")

    @property
    @abstractmethod
    def latent_variables(self) -> torch.Tensor:
        """
        Property representing the latent variables.

        Returns
        -------
        torch.Tensor
            The latent variables of size (n_samples, dim).
        """

    @abstractmethod
    def compute_elbo(self):
        """
        Compute the Evidence Lower BOund (ELBO) that will be maximized
        by pytorch.

        Returns
        -------
        torch.Tensor
            The computed ELBO.
        """

    @abstractmethod
    def _compute_elbo_b(self) -> torch.Tensor:
        """
        Compute the Evidence Lower BOund (ELBO) for the current mini-batch.
        Returns
        -------
        torch.Tensor
            The computed ELBO on the current batch.
        """

    @abstractmethod
    def _random_init_model_parameters(self):
        """
        Abstract method to randomly initialize model parameters.
        """

    @abstractmethod
    def _random_init_latent_parameters(self):
        """
        Abstract method to randomly initialize latent parameters.
        """

    @abstractmethod
    def _smart_init_latent_parameters(self):
        """
        Method for smartly initializing the latent parameters.
        """

    @abstractmethod
    def _smart_init_model_parameters(self):
        """
        Method for smartly initializing the model parameters.
        """

    @property
    @abstractmethod
    def _list_of_parameters_needing_gradient(self):
        """
        A list containing all the parameters that need to be upgraded via a gradient step.

        Returns
        -------
        List[torch.Tensor]
            List of parameters needing gradient.
        """

    @property
    @abstractmethod
    def _description(self):
        pass

    @property
    @abstractmethod
    def number_of_parameters(self) -> int:
        """
        Number of parameters of the model.
        """

    @property
    @abstractmethod
    def model_parameters(self) -> Dict[str, torch.Tensor]:
        """
        Property representing the model parameters.

        Returns
        -------
        dict
            The dictionary of model parameters.
        """

    @property
    @abstractmethod
    def latent_parameters(self) -> Dict[str, torch.Tensor]:
        """
        Property representing the latent parameters.

        Returns
        -------
        dict
            The dictionary of latent parameters.
        """


class Pln(_model):
    """
    Pln class.

    Examples
    --------
    >>> from pyPLNmodels import Pln, load_scrna
    >>> endog, labels = load_scrna(return_labels = True, for_formula = False)
    >>> pln = Pln(endog,add_const = True)
    >>> pln.fit()
    >>> print(pln)
    >>> pln.viz(colors = labels)

    >>> from pyPLNmodels import Pln, get_simulation_parameters, sample_pln
    >>> param = get_simulation_parameters()
    >>> endog = sample_pln(param)
    >>> data = {"endog": endog}
    >>> pln = Pln.from_formula("endog ~ 1", data)
    >>> pln.fit()
    >>> print(pln)
    """

    _NAME = "Pln"
    coef: torch.Tensor

    @_add_doc(
        _model,
        example="""
            >>> from pyPLNmodels import Pln, load_scrna
            >>> data = load_scrna()
            >>> pln = Pln.from_formula("endog ~ 1", data)
            >>> pln.fit()
            >>> print(pln)
        """,
        returns="""
            Pln
        """,
        see_also="""
        :func:`pyPLNmodels.Pln.from_formula`
        """,
    )
    def __init__(
        self,
        endog: Optional[Union[torch.Tensor, np.ndarray, pd.DataFrame]],
        *,
        exog: Optional[Union[torch.Tensor, np.ndarray, pd.DataFrame]] = None,
        offsets: Optional[Union[torch.Tensor, np.ndarray, pd.DataFrame]] = None,
        offsets_formula: {"zero", "logsum"} = "zero",
        dict_initialization: Optional[Dict[str, torch.Tensor]] = None,
        take_log_offsets: bool = False,
        add_const: bool = True,
        batch_size: int = None,
    ):
        super().__init__(
            endog=endog,
            exog=exog,
            offsets=offsets,
            offsets_formula=offsets_formula,
            dict_initialization=dict_initialization,
            take_log_offsets=take_log_offsets,
            add_const=add_const,
            batch_size=batch_size,
        )

    @classmethod
    @_add_doc(
        _model,
        example="""
            >>> from pyPLNmodels import Pln, load_scrna
            >>> data = load_scrna()
            >>> pln = Pln.from_formula("endog ~ 1", data = data)
        """,
        returns="""
            Pln
        """,
        see_also="""
        :class:`pyPLNmodels.Pln`
        :func:`pyPLNmodels.Pln.__init__`
    """,
    )
    def from_formula(
        cls,
        formula: str,
        data: Dict[str, Union[torch.Tensor, np.ndarray, pd.DataFrame]],
        *,
        offsets_formula: {"zero", "logsum"} = "zero",
        dict_initialization: Optional[Dict[str, torch.Tensor]] = None,
        take_log_offsets: bool = False,
    ):
        return super().from_formula(
            formula=formula,
            data=data,
            offsets_formula=offsets_formula,
            dict_initialization=dict_initialization,
            take_log_offsets=take_log_offsets,
        )

    @_add_doc(
        _model,
        example="""
        >>> from pyPLNmodels import Pln, load_scrna
        >>> data = load_scrna()
        >>> pln = Pln.from_formula("endog ~ 1",data = data)
        >>> pln.fit()
        >>> print(pln)
        """,
    )
    def fit(
        self,
        nb_max_iteration: int = 50000,
        *,
        lr: float = 0.01,
        tol: float = 1e-3,
        do_smart_init: bool = True,
        verbose: bool = False,
    ):
        super().fit(
            nb_max_iteration,
            lr=lr,
            tol=tol,
            do_smart_init=do_smart_init,
            verbose=verbose,
        )

    @_add_doc(
        _model,
        example="""
            >>> import matplotlib.pyplot as plt
            >>> from pyPLNmodels import Pln, load_scrna
            >>> endog, labels = load_scrna(return_labels = True, for_formula = False)
            >>> pln = Pln(endog,add_const = True)
            >>> pln.fit()
            >>> pln.plot_expected_vs_true()
            >>> plt.show()
            >>> pln.plot_expected_vs_true(colors = labels)
            >>> plt.show()
            """,
    )
    def plot_expected_vs_true(self, ax=None, colors=None):
        super().plot_expected_vs_true(ax=ax, colors=colors)

    @_add_doc(
        _model,
        example="""
            >>> import matplotlib.pyplot as plt
            >>> from pyPLNmodels import Pln, load_scrna
            >>> data = load_scrna(return_labels = True)
            >>> pln = Pln.from_formula("endog ~ 1", data = data)
            >>> pln.fit()
            >>> pln.viz()
            >>> plt.show()
            >>> pln.viz(colors = data["labels"])
            >>> plt.show()
            >>> pln.viz(show_cov = True)
            >>> plt.show()
            """,
    )
    def viz(self, ax=None, colors=None, show_cov: bool = False):
        super().viz(ax=ax, colors=colors, show_cov=show_cov)

    @_add_doc(
        _model,
        example="""
        >>> from pyPLNmodels import Pln, load_scrna
        >>> data = load_scrna()
        >>> pln = Pln.from_formula("endog ~ 1", data = data)
        >>> pln.fit()
        >>> pca_proj = pln.pca_projected_latent_variables()
        >>> print(pca_proj.shape)
        """,
    )
    def pca_projected_latent_variables(self, n_components: Optional[int] = None):
        return super().pca_projected_latent_variables(n_components=n_components)

    @_add_doc(
        _model,
        example="""
        >>> from pyPLNmodels import Pln, load_scrna
        >>> data = load_scrna()
        >>> pln = Pln.from_formula("endog ~ 1", data = data)
        >>> pln.fit()
        >>> pln.pca_pairplot(n_components = 5)
        """,
    )
    def pca_pairplot(self, n_components=None, colors=None):
        super().pca_pairplot(n_components=n_components, colors=colors)

    @_add_doc(
        _model,
        example="""
        >>> from pyPLNmodels import Pln, load_scrna
        >>> data = load_scrna()
        >>> pln = Pln.from_formula("endog ~ 1", data = data)
        >>> pln.fit()
        >>> pln.plot_pca_correlation_circle(["a","b"], indices_of_variables = [4,8])
        """,
    )
    def plot_pca_correlation_circle(self, variables_names, indices_of_variables=None):
        super().plot_pca_correlation_circle(
            variables_names=variables_names, indices_of_variables=indices_of_variables
        )

    @_add_doc(
        _model,
        returns="""
        torch.Tensor
            The transformed endog (latent variables of the model).
        """,
        example="""
              >>> from pyPLNmodels import Pln, load_scrna
              >>> data = load_scrna()
              >>> pln = Pln.from_formula("endog ~ 1", data = data)
              >>> pln.fit()
              >>> transformed_endog = pln.transform()
              >>> print(transformed_endog.shape)
              """,
    )
    def transform(self):
        return super().transform()

    @property
    def _description(self):
        """
        Property representing the description of the model.

        Returns
        -------
        str
            The description of the model.
        """
        return "full covariance model."

    @property
    def coef(self):
        """
        Property representing the coefficients.

        Returns
        -------
        torch.Tensor or None
            The coefficients or None.
        """
        if hasattr(self, "_latent_mean") and hasattr(self, "_exog") and self.nb_cov > 0:
            return self._coef.detach().cpu()
        return None

    @coef.setter
    def coef(self, coef: Union[torch.Tensor, np.ndarray, pd.DataFrame]):
        """
        Setter for the coef property.

        Parameters
        ----------
        coef : Union[torch.Tensor, np.ndarray, pd.DataFrame]
            The regression coefficients of the gaussian latent variables.
        Raises
        ------
        AttributeError since you can not set the coef in the Pln model.
        """
        msg = "You can not set the coef in the Pln model."
        warnings.warn(msg)

    def _endog_predictions(self):
        return torch.exp(
            self.offsets + self.latent_mean + 1 / 2 * self.latent_sqrt_var**2
        )

    def _get_max_components(self):
        """
        Method for getting the maximum number of components.

        Returns
        -------
        int
            The maximum number of components.
        """
        return min(self.dim, self.n_samples)

    @property
    def _coef(self):
        """
        Property representing the coefficients.

        Returns
        -------
        torch.Tensor
            The coefficients.
        """
        return _closed_formula_coef(self._exog, self._latent_mean)

    @property
    def _covariance(self):
        """
        Property representing the covariance matrix.

        Returns
        -------
        torch.Tensor or None
            The covariance matrix or None.
        """
        return _closed_formula_covariance(
            self._exog,
            self._latent_mean,
            self._latent_sqrt_var,
            self._coef,
            self.n_samples,
        )

    def _get_pca_low_dim_covariances(self, sk_components):
        components_var = (self._latent_sqrt_var**2).unsqueeze(
            1
        ) * sk_components.unsqueeze(0)
        covariances = components_var @ (sk_components.T.unsqueeze(0))
        return covariances

    @_model.latent_sqrt_var.setter
    @_array2tensor
    def latent_sqrt_var(
        self, latent_sqrt_var: Union[torch.Tensor, np.ndarray, pd.DataFrame]
    ):
        """
        Setter for the latent variance property.

<<<<<<< HEAD
    @property
    @_add_doc(
        _model,
        example="""
        >>> from pyPLNmodels import Pln, get_real_count_data
        >>> endog, labels = get_real_count_data(return_labels = True)
        >>> pln = Pln(endog,add_const = True)
        >>> pln.fit()
        >>> print(pln.latent_variables.shape)
        """,
    )
    def latent_variables(self):
        return self.latent_mean.detach().cpu()
=======
        Parameters
        ----------
        latent_sqrt_var : Union[torch.Tensor, np.ndarray, pd.DataFrame]
            The latent variance.

        Raises
        ------
        ValueError
            If the shape of the latent variance is incorrect.
        """
        if latent_sqrt_var.shape != (self.n_samples, self.dim):
            raise ValueError(
                f"Wrong shape. Expected {self.n_samples, self.dim}, got {latent_sqrt_var.shape}"
            )
        self._latent_sqrt_var = self._smart_device(latent_sqrt_var)
>>>>>>> 86e7ec6e

    @property
    def number_of_parameters(self) -> int:
        """
        Property representing the number of parameters.

        Returns
        -------
        int
            The number of parameters.
        """
        return self.dim * (self.dim + 2 * self.nb_cov + 1) / 2

    @property
    def covariance(self):
        """
        Property representing the covariance matrix.

        Returns
        -------
        torch.Tensor or None
            The covariance matrix or None.
        """
        if all(
            hasattr(self, attr)
            for attr in [
                "_exog",
                "_latent_mean",
                "_latent_sqrt_var",
                "_coef",
                "n_samples",
            ]
        ):
            return self._covariance.detach().cpu()
        return None

    @covariance.setter
    def covariance(self, covariance):
        """
        Setter for the covariance property. Only here for completeness, since
        this function does nothing

        Parameters
        ----------
        covariance : torch.Tensor
            The covariance matrix.
        """
        warnings.warn("You can not set the covariance for the Pln model.")

    def _random_init_latent_sqrt_var(self):
        if not hasattr(self, "_latent_sqrt_var"):
            self._latent_sqrt_var = (
                1 / 2 * self._smart_device(torch.ones((self.n_samples, self.dim)))
            )

    @_add_doc(_model)
    def _smart_init_model_parameters(self):
        pass
        # no model parameters since we are doing a profiled ELBO

    @_add_doc(_model)
    def _random_init_model_parameters(self):
        pass
        # no model parameters since we are doing a profiled ELBO

    @property
    @_add_doc(_model)
    def _list_of_parameters_needing_gradient(self):
        return [self._latent_mean, self._latent_sqrt_var]

    @property
    @_add_doc(_model)
    def model_parameters(self) -> Dict[str, torch.Tensor]:
        return {"coef": self.coef, "covariance": self.covariance}

    @property
    @_add_doc(_model)
    def latent_parameters(self):
        return {
            "latent_sqrt_var": self.latent_sqrt_var,
            "latent_mean": self.latent_mean,
        }

    def _random_init_latent_sqrt_var(self):
        if not hasattr(self, "_latent_sqrt_var"):
            self._latent_sqrt_var = (
                1 / 2 * self._smart_device(torch.ones((self.n_samples, self.dim)))
            )

    @_add_doc(_model)
    def _smart_init_latent_parameters(self):
        self._random_init_latent_sqrt_var()
        if not hasattr(self, "_latent_mean"):
            # we should do a poisson regression and initialise M with it
            self._latent_mean = self._smart_device(
                torch.log(self._endog + (self._endog == 0))
            )

    @property
    @_add_doc(
        _model,
        example="""
        >>> from pyPLNmodels import Pln, load_scrna
        >>> data = load_scrna()
        >>> pln = Pln.from_formula(" endog ~ 1", data)
        >>> pln.fit()
        >>> print(pln.latent_variables.shape)
        """,
    )
    def latent_variables(self):
        return self.latent_mean.detach()

    @_add_doc(
        _model,
        example="""
            >>> from pyPLNmodels import Pln, load_scrna
            >>> data = load_scrna()
            >>> pln = Pln.from_formula("endog ~ 1", data)
            >>> pln.fit()
            >>> elbo = pln.compute_elbo()
            >>> print("elbo: ", elbo)
            >>> print("loglike/n: ", pln.loglike/pln.n_samples)
            """,
    )
    def compute_elbo(self):
        return profiled_elbo_pln(
            self._endog,
            self._exog,
            self._offsets,
            self._latent_mean,
            self._latent_sqrt_var,
        )

    @_add_doc(_model)
    def _compute_elbo_b(self) -> torch.Tensor:
        elbo = profiled_elbo_pln(
            self._endog_b.to(DEVICE),
            self._exog_b_device,
            self._offsets_b.to(DEVICE),
            self._latent_mean_b.to(DEVICE),
            self._latent_sqrt_var_b.to(DEVICE),
        )
        return elbo

    def _smart_init_model_parameters(self):
        pass
        # no model parameters since we are doing a profiled ELBO

    @_add_doc(_model)
    def _random_init_model_parameters(self):
        pass
        # no model parameters since we are doing a profiled ELBO

    @_add_doc(_model)
    def _random_init_latent_parameters(self):
        self._random_init_latent_sqrt_var()
        if not hasattr(self, "_latent_mean"):
            self._latent_mean = self._smart_device(
                torch.ones((self.n_samples, self.dim))
            )

    @property
    @_add_doc(_model)
    def _list_of_parameters_needing_gradient(self):
        return [self._latent_mean, self._latent_sqrt_var]


class PlnPCAcollection:
    """
    A collection where value q corresponds to a PlnPCA object with rank q.

    Examples
    --------
    >>> from pyPLNmodels import PlnPCAcollection, load_scrna, get_simulation_parameters, sample_pln
    >>> data = load_scrna()
    >>> plnpcas = PlnPCAcollection.from_formula("endog ~ 1", data = data, ranks = [5,8, 12])
    >>> plnpcas.fit()
    >>> print(plnpcas)
    >>> plnpcas.show()
    >>> print(plnpcas.best_model())
    >>> print(plnpcas[5])

    >>> plnparam = get_simulation_parameters(n_samples =100, dim = 60, nb_cov = 2, rank = 8)
    >>> endog = sample_pln(plnparam)
    >>> data = {"endog":endog, "cov": plnparam.exog, "offsets": plnparam.offsets}
    >>> plnpcas = PlnPCAcollection.from_formula("endog ~ 0 + cov", data = data, ranks = [5,8,12])
    >>> plnpcas.fit()
    >>> print(plnpcas)
    >>> plnpcas.show()
    See also
    --------
    :class:`~pyPLNmodels.PlnPCA`
    """

    _NAME = "PlnPCAcollection"
    _dict_models: dict

    def __init__(
        self,
        endog: Union[torch.Tensor, np.ndarray, pd.DataFrame],
        *,
        exog: Union[torch.Tensor, np.ndarray, pd.DataFrame] = None,
        offsets: Union[torch.Tensor, np.ndarray, pd.DataFrame] = None,
        offsets_formula: {"zero", "logsum"} = "zero",
        ranks: Iterable[int] = range(3, 5),
        dict_of_dict_initialization: Optional[dict] = None,
        take_log_offsets: bool = False,
        add_const: bool = True,
        batch_size: int = None,
    ):
        """
        Constructor for PlnPCAcollection.

        Parameters
        ----------
        endog :Union[torch.Tensor, np.ndarray, pd.DataFrame]
            The endog.
        exog : Union[torch.Tensor, np.ndarray, pd.DataFrame], optional(keyword-only)
            The exog, by default None.
        offsets : Union[torch.Tensor, np.ndarray, pd.DataFrame], optional(keyword-only)
            The offsets, by default None.
        offsets_formula : str, optional(keyword-only)
            The formula for offsets, by default "zero". Can be also "logsum" where we take the logarithm of the sum (of each line) of the counts.
            Overriden (useless) if offsets is not None.
        ranks : Iterable[int], optional(keyword-only)
            The range of ranks, by default range(3, 5).
        dict_of_dict_initialization : dict, optional(keyword-only)
            The dictionary of initialization, by default None.
        take_log_offsets : bool, optional(keyword-only)
            Whether to take the logarithm of offsets, by default False.
        add_const: bool, optional(keyword-only)
            Whether to add a column of one in the exog. Defaults to True.
        batch_size: int, optional(keyword-only)
            The batch size when optimizing the elbo. If None,
            batch gradient descent will be performed (i.e. batch_size = n_samples).
        Returns
        -------
        PlnPCAcollection
        See also
        --------
        :class:`~pyPLNmodels.PlnPCA`
        :meth:`~pyPLNmodels.PlnPCAcollection.from_formula`
        """
        self._dict_models = {}
        (
            self._endog,
            self._exog,
            self._offsets,
            self.column_endog,
            _,
            _,
            self._batch_size,
        ) = _handle_data(
            endog,
            exog,
            offsets,
            offsets_formula,
            take_log_offsets,
            add_const,
            batch_size,
        )
        self._fitted = False
        self._init_models(ranks, dict_of_dict_initialization, add_const=add_const)

    @classmethod
    def from_formula(
        cls,
        formula: str,
        data: Dict[str, Union[torch.Tensor, np.ndarray, pd.DataFrame]],
        *,
        offsets_formula: {"zero", "logsum"} = "zero",
        ranks: Iterable[int] = range(3, 5),
        dict_of_dict_initialization: Optional[dict] = None,
        take_log_offsets: bool = False,
    ) -> "PlnPCAcollection":
        """
        Create an instance of PlnPCAcollection from a formula.

        Parameters
        ----------
        formula : str
            The formula.
        data : dict
            The data dictionary. Each value can be either
            a torch.Tensor, np.ndarray or pd.DataFrame
        offsets_formula : str, optional(keyword-only)
            The formula for offsets, by default "zero". Can be also "logsum" where we take the logarithm of the sum (of each line) of the counts.
            Overriden (useless) if data["offsets"] is not None.
        ranks : Iterable[int], optional(keyword-only)
            The range of ranks, by default range(3, 5).
        dict_of_dict_initialization : dict, optional(keyword-only)
            The dictionary of initialization, by default None.
        take_log_offsets : bool, optional(keyword-only)
            Whether to take the logarithm of offsets, by default False.

        Returns
        -------
        PlnPCAcollection
            The created PlnPCAcollection instance.
        Examples
        --------
        >>> from pyPLNmodels import PlnPCAcollection, load_scrna
        >>> data = load_scrna()
        >>> pca_col = PlnPCAcollection.from_formula("endog ~ 1", data = data, ranks = [5,6])
        See also
        --------
        :class:`~pyPLNmodels.PlnPCA`
        :func:`~pyPLNmodels.PlnPCAcollection.__init__`
        """
        endog, exog, offsets = _extract_data_from_formula_no_infla(formula, data)
        return cls(
            endog,
            exog=exog,
            offsets=offsets,
            offsets_formula=offsets_formula,
            ranks=ranks,
            dict_of_dict_initialization=dict_of_dict_initialization,
            take_log_offsets=take_log_offsets,
            add_const=False,
        )

    @property
    def exog(self) -> torch.Tensor:
        """
        Property representing the exog.

        Returns
        -------
        torch.Tensor
            The exog.
        """
        return self[self.ranks[0]].exog

    @property
    def batch_size(self) -> torch.Tensor:
        """
        Property representing the batch_size.

        Returns
        -------
        torch.Tensor
            The batch_size.
        """
        return self[self.ranks[0]].batch_size

    @property
    def endog(self) -> torch.Tensor:
        """
        Property representing the endog.

        Returns
        -------
        torch.Tensor
            The endog.
        """
        return self[self.ranks[0]].endog

    @property
    def coef(self) -> Dict[int, torch.Tensor]:
        """
        Property representing the coefficients.

        Returns
        -------
        Dict[int, torch.Tensor]
            The coefficients.
        """
        return {model.rank: model.coef for model in self.values()}

    @property
    def components(self) -> Dict[int, torch.Tensor]:
        """
        Property representing the components.

        Returns
        -------
        Dict[int, torch.Tensor]
            The components.
        """
        return {model.rank: model.components for model in self.values()}

    @property
    def latent_mean(self) -> Dict[int, torch.Tensor]:
        """
        Property representing the latent means.

        Returns
        -------
        Dict[int, torch.Tensor]
            The latent means.
        """
        return {model.rank: model.latent_mean for model in self.values()}

    @property
    def latent_sqrt_var(self) -> Dict[int, torch.Tensor]:
        """
        Property representing the latent variances.

        Returns
        -------
        Dict[int, torch.Tensor]
            The latent variances.
        """
        return {model.rank: model.latent_sqrt_var for model in self.values()}

    @endog.setter
    @_array2tensor
    def endog(self, endog: Union[torch.Tensor, np.ndarray, pd.DataFrame]):
        """
        Setter for the endog property.

        Parameters
        ----------
        endog : Union[torch.Tensor, np.ndarray, pd.DataFrame]
            The endog.
        """
        for model in self.values():
            model.endog = endog

    @batch_size.setter
    def batch_size(self, batch_size: int):
        """
        Does not allow to set the batch size.
        """
        raise ValueError("Can not set the batch size after initialization")

    @coef.setter
    @_array2tensor
    def coef(self, coef: Union[torch.Tensor, np.ndarray, pd.DataFrame]):
        """
        Setter for the coef property.

        Parameters
        ----------
        coef : Union[torch.Tensor, np.ndarray, pd.DataFrame]
            The coefficients.
        """
        for model in self.values():
            model.coef = coef

    @exog.setter
    @_array2tensor
    def exog(self, exog: Union[torch.Tensor, np.ndarray, pd.DataFrame]):
        """
        Setter for the exog property.

        Parameters
        ----------
        exog : Union[torch.Tensor, np.ndarray, pd.DataFrame]
            The exog.
        """
        for model in self.values():
            model.exog = exog

    @property
    def offsets(self) -> torch.Tensor:
        """
        Property representing the offsets.

        Returns
        -------
        torch.Tensor
            The offsets.
        """
        return self[self.ranks[0]].offsets

    @offsets.setter
    @_array2tensor
    def offsets(self, offsets: Union[torch.Tensor, np.ndarray, pd.DataFrame]):
        """
        Setter for the offsets property.

        Parameters
        ----------
        offsets : Union[torch.Tensor, np.ndarray, pd.DataFrame]
            The offsets.
        """
        for model in self.values():
            model.offsets = offsets

    def _init_models(
        self,
        ranks: Iterable[int],
        dict_of_dict_initialization: Optional[dict],
        add_const: bool,
    ):
        """
        Method for initializing the models.

        Parameters
        ----------
        ranks : Iterable[int]
            The range of ranks.
        dict_of_dict_initialization : dict, optional
            The dictionary of initialization.
        """
        if isinstance(ranks, (Iterable, np.ndarray)):
            for rank in ranks:
                if isinstance(rank, (int, np.integer)):
                    dict_initialization = _get_dict_initialization(
                        rank, dict_of_dict_initialization
                    )
                    self._dict_models[rank] = PlnPCA(
                        endog=self._endog,
                        exog=self._exog,
                        offsets=self._offsets,
                        rank=rank,
                        dict_initialization=dict_initialization,
                        add_const=add_const,
                        batch_size=self._batch_size,
                    )
                else:
                    raise TypeError(
                        "Please instantiate with either a list "
                        "of integers or an integer."
                    )
            if dict_of_dict_initialization is not None:
                if ranks != dict_of_dict_initialization["ranks"]:
                    msg = (
                        "The given ranks in the dict_initialization are loaded but"
                        " you should fit the model once again or instantiate the"
                        " model with the ranks loaded."
                    )
                    warnings.warn(msg)

        elif isinstance(ranks, (int, np.integer)):
            dict_initialization = _get_dict_initialization(
                ranks, dict_of_dict_initialization
            )
            self._dict_models[rank] = PlnPCA(
                self._endog,
                self._exog,
                self._offsets,
                ranks,
                dict_initialization,
            )

        else:
            raise TypeError(
                f"Please instantiate with either a list " f"of integers or an integer."
            )

    @property
    def ranks(self) -> List[int]:
        """
        Property representing the ranks.

        Returns
        -------
        List[int]
            The ranks.
        """
        return [model.rank for model in self.values()]

    def _print_beginning_message(self) -> str:
        """
        Method for printing the beginning message.

        Returns
        -------
        str
            The beginning message.
        """
        return f"Adjusting {len(self.ranks)} Pln models for PCA analysis \n"

    @property
    def dim(self) -> int:
        """
        Property representing the dimension.

        Returns
        -------
        int
            The dimension.
        """
        return self[self.ranks[0]].dim

    @property
    def nb_cov(self) -> int:
        """
        Property representing the number of exog.

        Returns
        -------
        int
            The number of exog.
        """
        return self[self.ranks[0]].nb_cov

    def fit(
        self,
        nb_max_iteration: int = 50000,
        *,
        lr: float = 0.01,
        tol: float = 1e-3,
        do_smart_init: bool = True,
        verbose: bool = False,
    ):
        """
        Fit each model in the PlnPCAcollection.

        Parameters
        ----------
        nb_max_iteration : int, optional
            The maximum number of iterations, by default 50000.
        lr : float, optional(keyword-only)
            The learning rate, by default 0.01.
        tol : float, optional(keyword-only)
            The tolerance, by default 1e-8.
        do_smart_init : bool, optional(keyword-only)
            Whether to do smart initialization, by default True.
        verbose : bool, optional(keyword-only)
            Whether to print verbose output, by default False.
        Raises
        ------
        """
        self._print_beginning_message()
        for i in range(len(self.values())):
            model = self[self.ranks[i]]
            model.fit(
                nb_max_iteration,
                lr=lr,
                tol=tol,
                do_smart_init=do_smart_init,
                verbose=verbose,
            )
            if i < len(self.values()) - 1:
                next_model = self[self.ranks[i + 1]]
                self._init_next_model_with_current_model(next_model, model)
        self._print_ending_message()

    def _init_next_model_with_current_model(self, next_model: Any, current_model: Any):
        """
        Initialize the next model with the parameters of the current model.

        Parameters
        ----------
        next_model : Any
            The next model to initialize.
        current_model : Any
            The current model.
        """
        next_model.coef = current_model._coef
        next_model.components = torch.zeros(self.dim, next_model.rank).to(DEVICE)
        with torch.no_grad():
            next_model._components[:, : current_model.rank] = (
                current_model._components
            ).to(DEVICE)

    def _print_ending_message(self):
        """
        Method for printing the ending message.
        """
        delimiter = "=" * NB_CHARACTERS_FOR_NICE_PLOT
        print(f"{delimiter}\n")
        print("DONE!")
        print(f"    Best model(lower BIC): {self._criterion_dict('BIC')}\n ")
        print(f"    Best model(lower AIC): {self._criterion_dict('AIC')}\n ")
        print(f"{delimiter}\n")

    def _criterion_dict(self, criterion: str = "AIC") -> int:
        """
        Return the rank of the best model according to the specified criterion.

        Parameters
        ----------
        criterion : str, optional
            The criterion to use ('AIC' or 'BIC'), by default 'AIC'.

        Returns
        -------
        int
            The rank of the best model.
        """
        return self.best_model(criterion).rank

    def __getitem__(self, rank: int) -> Any:
        """
        Get the model with the specified rank.

        Parameters
        ----------
        rank : int
            The rank of the model.

        Returns
        -------
        Any
            The model with the specified rank.
        """
        return self._dict_models[rank]

    def __len__(self) -> int:
        """
        Get the number of models in the collection.

        Returns
        -------
        int
            The number of models in the collection.
        """
        return len(self._dict_models)

    def __iter__(self):
        """
        Iterate over the models in the collection.

        Returns
        -------
        Iterator
            Iterator over the models.
        """
        return iter(self._dict_models)

    def __contains__(self, rank: int) -> bool:
        """
        Check if a model with the specified rank exists in the collection.

        Parameters
        ----------
        rank : int
            The rank to check.

        Returns
        -------
        bool
            True if a model with the specified rank exists, False otherwise.
        """
        return rank in self._dict_models.keys()

    def keys(self):
        """
        Get the ranks of the models in the collection.

        Returns
        -------
        KeysView
            The ranks of the models.
        """
        return self._dict_models.keys()

    def get(self, key: Any, default: Any) -> Any:
        """
        Get the model with the specified key, or return a default value if the key does not exist.

        Parameters
        ----------
        key : Any
            The key to search for.
        default : Any
            The default value to return if the key does not exist.

        Returns
        -------
        Any
            The model with the specified key, or the default value if the key does not exist.
        """
        if key in self:
            return self[key]
        else:
            return default

    def values(self):
        """
        Get the models in the collection.

        Returns
        -------
        ValuesView
            The models in the collection.
        """
        return self._dict_models.values()

    def items(self):
        """
        Get the key-value pairs of the models in the collection.

        Returns
        -------
        ItemsView
            The key-value pairs of the models.
        """
        return self._dict_models.items()

    @property
    def BIC(self) -> Dict[int, int]:
        """
        Property representing the BIC scores of the models in the collection.

        Returns
        -------
        Dict[int, int]
            The BIC scores of the models.
        """
        return {model.rank: int(model.BIC) for model in self.values()}

    @property
    def AIC(self) -> Dict[int, int]:
        """
        Property representing the AIC scores of the models in the collection.

        Returns
        -------
        Dict[int, int]
            The AIC scores of the models.
        """
        return {model.rank: int(model.AIC) for model in self.values()}

    @property
    def loglikes(self) -> Dict[int, Any]:
        """
        Property representing the log-likelihoods of the models in the collection.

        Returns
        -------
        Dict[int, Any]
            The log-likelihoods of the models.
        """
        return {model.rank: model.loglike for model in self.values()}

    def show(self):
        """
        Show a plot with BIC scores, AIC scores, and negative log-likelihoods of the models.
        """
        bic = self.BIC
        aic = self.AIC
        loglikes = self.loglikes
        colors = {"BIC": "blue", "AIC": "red", "Negative log likelihood": "orange"}
        for criterion, values in zip(
            ["BIC", "AIC", "Negative log likelihood"], [bic, aic, loglikes]
        ):
            plt.scatter(
                values.keys(),
                values.values(),
                label=f"{criterion} criterion",
                c=colors[criterion],
            )
            plt.plot(values.keys(), values.values(), c=colors[criterion])
            if criterion == "BIC":
                plt.axvline(
                    self.best_BIC_model_rank, c=colors[criterion], linestyle="dotted"
                )
            elif criterion == "AIC":
                plt.axvline(
                    self.best_AIC_model_rank, c=colors[criterion], linestyle="dotted"
                )
                plt.xticks(list(values.keys()))
        plt.legend()
        plt.show()

    @property
    def best_BIC_model_rank(self) -> int:
        """
        Property representing the rank of the best model according to the BIC criterion.

        Returns
        -------
        int
            The rank of the best model.
        """
        return self.ranks[np.argmin(list(self.BIC.values()))]

    @property
    def best_AIC_model_rank(self) -> int:
        """
        Property representing the rank of the best model according to the AIC criterion.

        Returns
        -------
        int
            The rank of the best model.
        """
        return self.ranks[np.argmin(list(self.AIC.values()))]

    def best_model(self, criterion: str = "AIC") -> Any:
        """
        Get the best model according to the specified criterion.

        Parameters
        ----------
        criterion : str, optional
            The criterion to use ('AIC' or 'BIC'), by default 'AIC'.

        Returns
        -------
        Any
            The best model.
        """
        if criterion == "BIC":
            return self[self.best_BIC_model_rank]
        if criterion == "AIC":
            return self[self.best_AIC_model_rank]
        raise ValueError(f"Unknown criterion {criterion}")

    def save(self, path_of_directory: str = "./", ranks: Optional[List[int]] = None):
        """
        Save the models in the specified directory.

        Parameters
        ----------
        path_of_directory : str, optional
            The path of the directory to save the models, by default "./".
        ranks : Optional[List[int]], optional
            The ranks of the models to save, by default None.
        """
        if ranks is None:
            ranks = self.ranks
        for model in self.values():
            if model.rank in ranks:
                model.save(f"{self._directory_name}/PlnPCA_rank_{model.rank}")

    @property
    def _directory_name(self) -> str:
        """
        Property representing the directory name.

        Returns
        -------
        str
            The directory name.
        """
        return f"{self._NAME}_nbcov_{self.nb_cov}_dim_{self.dim}"

    @property
    def n_samples(self) -> int:
        """
        Property representing the number of samples.

        Returns
        -------
        int
            The number of samples.
        """
        return self[self.ranks[0]].n_samples

    def __repr__(self) -> str:
        """
        Return a string representation of the PlnPCAcollection object.

        Returns
        -------
        str
            The string representation of the PlnPCAcollection object.
        """
        nb_models = len(self)
        delimiter = "\n" + "-" * NB_CHARACTERS_FOR_NICE_PLOT + "\n"
        to_print = delimiter
        to_print += f"Collection of {nb_models} PlnPCAcollection models with \
                    {self.dim} variables."
        to_print += delimiter
        to_print += f" - Ranks considered:{self.ranks}\n"
        dict_bic = {"rank": "criterion"} | self.BIC
        to_print += f" - BIC metric:\n{_nice_string_of_dict(dict_bic)}\n"
        rank_bic = self.best_model(criterion="BIC")._rank
        to_print += f"   Best model(lower BIC): {rank_bic}\n \n"
        dict_aic = {"rank": "criterion"} | self.AIC
        to_print += f" - AIC metric:\n{_nice_string_of_dict(dict_aic)}\n"
        rank_aic = self.best_model(criterion="AIC")._rank
        to_print += f"   Best model(lower AIC): {rank_aic}"
        to_print += delimiter
        to_print += "* Useful properties\n"
        to_print += f"    {self._useful_properties_string}\n"
        to_print += "* Useful methods \n"
        to_print += f"    {self._useful_methods_strings}"
        to_print += delimiter
        return to_print

    @property
    def _useful_methods_strings(self) -> str:
        """
        Property representing the useful methods.

        Returns
        -------
        str
            The string representation of the useful methods.
        """
        return ".show(), .best_model(), .keys(), .items(), .values()"

    @property
    def _useful_properties_string(self) -> str:
        """
        Property representing the useful properties.

        Returns
        -------
        str
            The string representation of the useful properties.
        """
        return ".BIC, .AIC, .loglikes"


# Here, setting the value for each key  _dict_parameters
class PlnPCA(_model):
    """
    PlnPCA object where the covariance has low rank.

    Examples
    --------
    >>> from pyPLNmodels import PlnPCA, load_scrna, get_simulation_parameters, sample_pln
    >>> endog, labels = load_scrna(return_labels = True, for_formula = False)
    >>> data = {"endog": endog}
    >>> pca = PlnPCA.from_formula("endog ~ 1", data = data, rank = 5)
    >>> pca.fit()
    >>> print(pca)
    >>> pca.viz(colors = labels)

    >>> plnparam = get_simulation_parameters(n_samples =100, dim = 60, nb_cov = 2, rank = 8)
    >>> endog = sample_pln(plnparam)
    >>> data = {"endog": endog, "cov": plnparam.exog, "offsets": plnparam.offsets}
    >>> plnpca = PlnPCA.from_formula("endog ~ 0 + cov", data = data, rank = 5)
    >>> plnpca.fit()
    >>> print(plnpca)

    See also
    --------
    :class:`pyPLNmodels.Pln`
    """

    _NAME: str = "PlnPCA"
    _components: torch.Tensor

    @_add_doc(
        _model,
        params="""
            rank : int, optional(keyword-only)
                The rank of the approximation, by default 5.
            """,
        example="""
            >>> from pyPLNmodels import PlnPCA, load_scrna
            >>> data = load_scrna()
            >>> pca = PlnPCA.from_formula("endog ~ 1", data)
            >>> pca.fit()
            >>> print(pca)
        """,
        returns="""
            PlnPCA
        """,
        see_also="""
        :func:`pyPLNmodels.PlnPCA.from_formula`
        """,
    )
    def __init__(
        self,
        endog: Union[torch.Tensor, np.ndarray, pd.DataFrame],
        *,
        exog: Optional[Union[torch.Tensor, np.ndarray, pd.DataFrame]] = None,
        offsets: Optional[Union[torch.Tensor, np.ndarray, pd.DataFrame]] = None,
        offsets_formula: {"zero", "logsum"} = "zero",
        rank: int = 5,
        dict_initialization: Optional[Dict[str, torch.Tensor]] = None,
        take_log_offsets: bool = False,
        add_const: bool = True,
        batch_size: int = None,
    ):
        self._rank = rank
        super().__init__(
            endog=endog,
            exog=exog,
            offsets=offsets,
            offsets_formula=offsets_formula,
            dict_initialization=dict_initialization,
            take_log_offsets=take_log_offsets,
            add_const=add_const,
            batch_size=batch_size,
        )

    @classmethod
    @_add_doc(
        _model,
        params="""
            rank : int, optional(keyword-only)
                The rank of the approximation, by default 5.
            """,
        example="""
            >>> from pyPLNmodels import PlnPCA, load_scrna
            >>> data = load_scrna()
            >>> pca = PlnPCA.from_formula("endog ~ 1", data = data, rank = 5)
        """,
        returns="""
            PlnPCA
        """,
        see_also="""
        :class:`pyPLNmodels.Pln`
        :func:`pyPLNmodels.PlnPCA.__init__`
    """,
    )
    def from_formula(
        cls,
        formula: str,
        data: Dict[str, Union[torch.Tensor, np.ndarray, pd.DataFrame]],
        *,
        rank: int = 5,
        offsets_formula: {"zero", "logsum"} = "zero",
        dict_initialization: Optional[Dict[str, torch.Tensor]] = None,
    ):
        endog, exog, offsets = _extract_data_from_formula_no_infla(formula, data)
        return cls(
            endog,
            exog=exog,
            offsets=offsets,
            offsets_formula=offsets_formula,
            rank=rank,
            dict_initialization=dict_initialization,
            add_const=False,
        )

    @_add_doc(
        _model,
        example="""
        >>> from pyPLNmodels import PlnPCA, load_scrna
        >>> endog = load_scrna(for_formula = False)
        >>> plnpca = PlnPCA(endog,add_const = True, rank = 6)
        >>> plnpca.fit()
        >>> print(plnpca)
        """,
    )
    def fit(
        self,
        nb_max_iteration: int = 50000,
        *,
        lr: float = 0.01,
        tol: float = 1e-3,
        do_smart_init: bool = True,
        verbose: bool = False,
    ):
        super().fit(
            nb_max_iteration,
            lr=lr,
            tol=tol,
            do_smart_init=do_smart_init,
            verbose=verbose,
        )

    @_add_doc(
        _model,
        example="""
            >>> import matplotlib.pyplot as plt
            >>> from pyPLNmodels import PlnPCA, load_scrna
            >>> endog, labels = load_scrna(return_labels = True, for_formula = False)
            >>> plnpca = PlnPCA(endog,add_const = True)
            >>> plnpca.fit()
            >>> plnpca.plot_expected_vs_true()
            >>> plt.show()
            >>> plnpca.plot_expected_vs_true(colors = labels)
            >>> plt.show()
            """,
    )
    def plot_expected_vs_true(self, ax=None, colors=None):
        super().plot_expected_vs_true(ax=ax, colors=colors)

    @_add_doc(
        _model,
        example="""
            >>> import matplotlib.pyplot as plt
            >>> from pyPLNmodels import PlnPCA, load_scrna
            >>> endog, labels = load_scrna(return_labels = True, for_formula = False)
            >>> plnpca = PlnPCA(endog,add_const = True)
            >>> plnpca.fit()
            >>> plnpca.viz()
            >>> plt.show()
            >>> plnpca.viz(colors = labels)
            >>> plt.show()
            >>> plnpca.viz(show_cov = True)
            >>> plt.show()
            """,
    )
    def viz(self, ax: matplotlib.axes.Axes = None, colors=None, show_cov: bool = False):
        super().viz(ax=ax, colors=colors, show_cov=show_cov)

    @_add_doc(
        _model,
        example="""
        >>> from pyPLNmodels import PlnPCA, load_scrna
        >>> data = load_scrna()
        >>> plnpca = PlnPCA.from_formula("endog ~ 1", data = data)
        >>> plnpca.fit()
        >>> pca_proj = plnpca.pca_projected_latent_variables()
        >>> print(pca_proj.shape)
        """,
    )
    def pca_projected_latent_variables(self, n_components: Optional[int] = None):
        return super().pca_projected_latent_variables(n_components=n_components)

    @_add_doc(
        _model,
        example="""
        >>> from pyPLNmodels import PlnPCA, load_scrna
        >>> data = load_scrna()
        >>> plnpca = PlnPCA.from_formula("endog ~ 1", data = data)
        >>> plnpca.fit()
        >>> plnpca.pca_pairplot(n_components = 5)
        """,
    )
    def pca_pairplot(self, n_components=None, colors=None):
        super().pca_pairplot(n_components=n_components, colors=colors)

    @_add_doc(
        _model,
        example="""
        >>> from pyPLNmodels import PlnPCA, load_scrna
        >>> data = load_scrna()
        >>> plnpca = PlnPCA.from_formula("endog ~ 1", data = data)
        >>> plnpca.fit()
        >>> plnpca.plot_pca_correlation_circle(["a","b"], indices_of_variables = [4,8])
        """,
    )
    def plot_pca_correlation_circle(
        self, variables_names: List[str], indices_of_variables=None
    ):
        super().plot_pca_correlation_circle(
            variables_names=variables_names,
            indices_of_variables=indices_of_variables,
            title=f", which are {self.rank} dimensional.",
        )

    @property
    @_add_doc(
        _model,
        example="""
        >>> from pyPLNmodels import PlnPCA, load_scrna
        >>> data = load_scrna()
        >>> plnpca = PlnPCA.from_formula("endog ~ 1", data = data)
        >>> plnpca.fit()
        >>> print(plnpca.latent_mean.shape)
        """,
    )
    def latent_mean(self) -> torch.Tensor:
        return super().latent_mean

    def _endog_predictions(self):
        covariance_a_posteriori = torch.sum(
            (self.components**2).unsqueeze(0) * (self.latent_sqrt_var**2).unsqueeze(1),
            axis=2,
        )
        if self.exog is not None:
            XB = self.exog @ self.coef
        else:
            XB = 0
        return torch.exp(
            self.offsets + XB + self.latent_variables + 1 / 2 * covariance_a_posteriori
        )

    @latent_mean.setter
    @_array2tensor
    def latent_mean(self, latent_mean: torch.Tensor):
        """
        Setter for the latent mean.

        Parameters
        ----------
        latent_mean : torch.Tensor
            The latent mean tensor.
        """
        if latent_mean.shape != (self.n_samples, self.rank):
            raise ValueError(
                f"Wrong shape. Expected {self.n_samples, self.rank}, got {latent_mean.shape}"
            )
        self._latent_mean = self._smart_device(latent_mean)

    @_model.latent_sqrt_var.setter
    @_array2tensor
    def latent_sqrt_var(self, latent_sqrt_var: torch.Tensor):
        """
        Setter for the latent variance.

        Parameters
        ----------
        latent_sqrt_var : torch.Tensor
            The latent variance tensor.
        """
        if latent_sqrt_var.shape != (self.n_samples, self.rank):
            raise ValueError(
                f"Wrong shape. Expected {self.n_samples, self.rank}, got {latent_sqrt_var.shape}"
            )
        self._latent_sqrt_var = self._smart_device(latent_sqrt_var)

    @property
    def _directory_name(self) -> str:
        """
        Property representing the directory name.

        Returns
        -------
        str
            The directory name.
        """
        return f"{super()._directory_name}_rank_{self._rank}"

    @property
    def exog(self) -> torch.Tensor:
        """
        Property representing the exog.

        Returns
        -------
        torch.Tensor
            The exog tensor.
        """
        return self._cpu_attribute_or_none("_exog")

    @exog.setter
    @_array2tensor
    def exog(self, exog: Union[torch.Tensor, np.ndarray, pd.DataFrame]):
        """
        Setter for the exog.

        Parameters
        ----------
        exog : Union[torch.Tensor, np.ndarray, pd.DataFrame]
            The exog tensor.
        """
        _check_data_shape(self.endog, exog, self.offsets)
        self._exog = exog
        print("Setting coef to initialization")
        self._smart_init_coef()

    def _get_pca_low_dim_covariances(self, sk_components):
        C_tilde_C = sk_components @ self.components
        C_tilde_C_latent_var = C_tilde_C.unsqueeze(0) * (self.latent_var.unsqueeze(1))
        covariances = (C_tilde_C_latent_var) @ (C_tilde_C.T.unsqueeze(0))
        return covariances

    @property
    def rank(self) -> int:
        """
        Property representing the rank.

        Returns
        -------
        int
            The rank.
        """
        return self._rank

    def _get_max_components(self) -> int:
        """
        Get the maximum number of components possible by the model.
        """
        return self._rank

    @property
    def number_of_parameters(self) -> int:
        """
        Property representing the number of parameters.

        Returns
        -------
        int
            The number of parameters.
        """
        return self.dim * (self.nb_cov + self._rank) - self._rank * (self._rank - 1) / 2

    @property
    def _additional_properties_string(self) -> str:
        """
        Property representing the additional properties string.

        Returns
        -------
        str
            The additional properties string.
        """
        return ".projected_latent_variables"

    @property
    def _additional_methods_string(self) -> str:
        """
        Property representing the additional methods string.

        Returns
        -------
        str
            The additional methods string.
        """
        pass

    @property
    def covariance(self) -> torch.Tensor:
        """
        Property representing the covariance of the latent variables.

        Returns
        -------
        Optional[torch.Tensor]
            The covariance tensor or None if components are not present.
        """
        if hasattr(self, "_components"):
            return self.components @ (self.components.T)
        return None

    @property
    def covariance_a_posteriori(self) -> Optional[torch.Tensor]:
        """
        Property representing the covariance a posteriori of the latent variables.

        Returns
        -------
        Optional[torch.Tensor]
            The covariance tensor or None if components are not present.
        """
        if hasattr(self, "_components"):
            cov_latent = self._latent_mean.T @ self._latent_mean
            cov_latent += torch.diag(
                torch.sum(torch.square(self._latent_sqrt_var), dim=0)
            )
            cov_latent /= self.n_samples
            return (self._components @ cov_latent @ self._components.T).detach()
        return None

    @property
    def _description(self) -> str:
        """
        Property representing the description.

        Returns
        -------
        str
            The description string.
        """
        return f" {self.rank} principal component."

    @property
<<<<<<< HEAD
    def latent_variables(self) -> torch.Tensor:
        """
        Property representing the latent variables.

        Returns
        -------
        torch.Tensor
            The latent variables of size (n_samples, dim).
        """
        return torch.matmul(self._latent_mean, self._components.T).detach().cpu()

    @property
=======
>>>>>>> 86e7ec6e
    def projected_latent_variables(self) -> torch.Tensor:
        """
        Property representing the projected latent variables.

        Returns
        -------
        torch.Tensor
            The projected latent variables.
        """
        return torch.mm(self.latent_variables, self.ortho_components).detach()

    @property
    def ortho_components(self):
        """
        Orthogonal components of the model.
        """
        return torch.linalg.qr(self._components, "reduced")[0]

    @property
    def components(self) -> torch.Tensor:
        """
        Property representing the components.

        Returns
        -------
        torch.Tensor
            The components.
        """
        return self._cpu_attribute_or_none("_components")

    @components.setter
    @_array2tensor
    def components(self, components: torch.Tensor):
        """
        Setter for the components.

        Parameters
        ----------
        components : torch.Tensor
            The components to set.

        Raises
        ------
        ValueError
            If the components have an invalid shape.
        """
        if components.shape != (self.dim, self.rank):
            raise ValueError(
                f"Wrong shape. Expected {self.dim, self.rank}, got {components.shape}"
            )
        self._components = self._smart_device(components)

    @_add_doc(
        _model,
        params="""
        Parameters
        ----------
        project : bool, optional
            Whether to project the latent variables, by default False.
        """,
        returns="""
        torch.Tensor
            The transformed endog (latent variables of the model).
        """,
        example="""
            >>> from pyPLNmodels import PlnPCA, load_scrna
            >>> data = load_scrna()
            >>> pca = PlnPCA.from_formula("endog ~ 1", data)
            >>> pca.fit()
            >>> transformed_endog_low_dim = pca.transform()
            >>> transformed_endog_high_dim = pca.transform(project = False)
            >>> print(transformed_endog_low_dim.shape)
            >>> print(transformed_endog_high_dim.shape)
            """,
    )
    def transform(self, project: bool = False) -> torch.Tensor:
        if project is True:
            return self.projected_latent_variables
        return self.latent_variables

    @property
    @_add_doc(
        _model,
        example="""
        >>> from pyPLNmodels import PlnPCA, load_scrna
        >>> data = load_scrna()
        >>> pca = PlnPCA.from_formula("endog ~ 1", data)
        >>> pca.fit()
        >>> print(pca.latent_variables.shape)
        """,
    )
    def latent_variables(self) -> torch.Tensor:
        return torch.matmul(self.latent_mean, self.components.T) + self.mean_gaussian

    @_add_doc(
        _model,
        example="""
            >>> from pyPLNmodels import PlnPCA, load_scrna
            >>> data = load_scrna()
            >>> pca = PlnPCA.from_formula("endog ~ 1", data)
            >>> pca.fit()
            >>> elbo = pca.compute_elbo()
            >>> print("elbo", elbo)
            >>> print("loglike/n", pca.loglike/pca.n_samples)
            """,
    )
    def compute_elbo(self) -> torch.Tensor:
        return elbo_plnpca(
            self._endog,
            self._exog,
            self._offsets,
            self._latent_mean,
            self._latent_sqrt_var,
            self._components,
            self._coef,
        )

    @_add_doc(_model)
    def _compute_elbo_b(self) -> torch.Tensor:
        return elbo_plnpca(
            self._endog_b.to(DEVICE),
            self._exog_b_device,
            self._offsets_b.to(DEVICE),
            self._latent_mean_b.to(DEVICE),
            self._latent_sqrt_var_b.to(DEVICE),
            self._components,
            self._coef,
        )

    @_add_doc(_model)
    def _random_init_model_parameters(self):
        super()._random_init_coef()
        self._components = torch.randn((self.dim, self._rank)).to(DEVICE)

    @_add_doc(_model)
    def _smart_init_model_parameters(self):
        if not hasattr(self, "_coef"):
            super()._smart_init_coef()
        if not hasattr(self, "_components"):
            self._components = _init_components(self._endog, self._rank).to(DEVICE)

    @_add_doc(_model)
    def _random_init_latent_parameters(self):
        """
        Randomly initialize the latent parameters.
        """
        self._latent_sqrt_var = (
            1 / 2 * self._smart_device(torch.ones((self.n_samples, self._rank)))
        )
        self._latent_mean = self._smart_device(torch.ones((self.n_samples, self._rank)))

    @_add_doc(_model)
    def _smart_init_latent_parameters(self):
        if not hasattr(self, "_latent_mean"):
            self._latent_mean = _init_latent_mean(
                self._endog,
                self._exog,
                self._offsets,
                self._coef,
                self._components,
            ).detach()
            self._latent_mean = self._smart_device(self._latent_mean)
        if not hasattr(self, "_latent_sqrt_var"):
            self._latent_sqrt_var = (
                1 / 2 * self._smart_device(torch.ones((self.n_samples, self._rank)))
            )

    @property
    @_add_doc(_model)
    def _list_of_parameters_needing_gradient(self):
        if self._coef is None:
            return [self._components, self._latent_mean, self._latent_sqrt_var]
        return [self._components, self._coef, self._latent_mean, self._latent_sqrt_var]

    @property
    @_add_doc(_model)
    def model_parameters(self) -> Dict[str, torch.Tensor]:
        return {"coef": self.coef, "components": self.components}

    @property
    @_add_doc(_model)
    def latent_parameters(self):
        return {
            "latent_sqrt_var": self.latent_sqrt_var,
            "latent_mean": self.latent_mean,
        }


class ZIPln(_model):
    """
    Zero-Inflated Pln (ZIPln) class. Like a Pln but adds zero-inflation
    modelled as row-wise (one inflation parameter per sample), column-wise
    (one inflation per variable) or global (one and only one inflation parameter).
    Fitting such a model is slower than fitting a Pln.

    Examples
    --------
    >>> from pyPLNmodels import ZIPln, Pln, load_microcosm
    >>> data = load_microcosm() # microcosm are higly zero-inflated (96% of zeros)
    >>> zi = ZIPln.from_formula("endog ~ 1 + site", data)
    >>> zi.fit()
    >>> zi.viz(colors = data["site"])
    >>> # Here Pln is not appropriate:
    >>> pln = Pln.from_formula("endog ~ 1 + site", data)
    >>> pln.fit()
    >>> pln.viz(colors = data["site"])
    >>> # Can also give different covariates:
    >>> zi_diff = ZIPln.from_formula("endog ~ 1 + site | 1 + time", data)
    >>> zi.fit()
    >>> zi.viz(colors = data["site"])
    >>> ## Or take all the covariates
    >>> zi_all = ZIPln.from_formula("endog ~ 1 + site*time | 1 + site*time", data)
    >>> zi_all.fit()

    >>> from pyPLNmodels import ZIPln, get_simulation_parameters, sample_zipln
    >>> param = get_simulation_parameters(nb_cov_inflation = 1, zero_inflation_formula = "column-wise")
    >>> endog = sample_zipln(param)
    >>> data = {"endog": endog, "exog": param.exog, "exog_infla": param.exog_inflation}
    >>> zi = ZIPln.from_formula("endog ~ 0 + exog | 0+ exog_infla", data)
    >>> zi.fit()
    >>> print(zi)
    """

    _NAME = "ZIPln"

    _latent_prob: torch.Tensor
    _coef_inflation: torch.Tensor
    _dirac: torch.Tensor

    def __init__(
        self,
        endog: Optional[Union[torch.Tensor, np.ndarray, pd.DataFrame]],
        *,
        exog: Optional[Union[torch.Tensor, np.ndarray, pd.DataFrame]] = None,
        exog_inflation: Optional[Union[torch.Tensor, np.ndarray, pd.DataFrame]] = None,
        offsets: Optional[Union[torch.Tensor, np.ndarray, pd.DataFrame]] = None,
        offsets_formula: {"zero", "logsum"} = "zero",
        zero_inflation_formula: {"column-wise", "row-wise", "global"} = "column-wise",
        dict_initialization: Optional[Dict[str, torch.Tensor]] = None,
        take_log_offsets: bool = False,
        add_const: bool = True,
        add_const_inflation: bool = True,
        use_closed_form_prob: bool = True,
        batch_size: int = None,
    ):
        """
        Initializes the ZIPln class.

        Parameters
        ----------
        endog : Union[torch.Tensor, np.ndarray, pd.DataFrame]
            The count data.
        exog : Union[torch.Tensor, np.ndarray, pd.DataFrame], optional(keyword-only)
            The covariate data. Defaults to None.
        exog_inflation : Union[torch.Tensor, np.ndarray, pd.DataFrame], optional(keyword-only)
            The covariate data for the inflation part. Defaults to None. If None,
            will automatically add a vector of one if zero_inflation_formula is
            either "column-wise" or "row-wise".
        offsets : Union[torch.Tensor, np.ndarray, pd.DataFrame], optional(keyword-only)
            The offsets data. Defaults to None.
        offsets_formula : str, optional(keyword-only)
            The formula for offsets. Defaults to "zero". Can be also "logsum"
            where we take the logarithm of the sum (of each line) of the counts.
            Overriden (useless) if offsets is not None.
        zero_inflation_formula: str {"column-wise", "row-wise", "global"}
            The modelling of the zero_inflation. Either "column-wise", "row-wise"
            or "global". Default to "column-wise".
        dict_initialization : dict, optional(keyword-only)
            The initialization dictionary loading a previously saved model.
            Defaults to None.
        take_log_offsets : bool, optional(keyword-only)
            Whether to take the log of offsets. Defaults to False.
        add_const : bool, optional(keyword-only)
            Whether to add a column of one in the exog. Defaults to True.
        add_const_inflation : bool, optional(keyword-only)
            Whether to add a column of one in the exog_inflation. Defaults to True.
            If exog_inflation is None and zero_inflation_formula is not "global",
            add_const_inflation is set to True anyway and a warnings
            is launched.
        use_closed_form_prob : bool, optional
            Whether or not use the closed formula for the latent probability.
            Default is True.
        batch_size: int, optional(keyword-only)
            The batch size when optimizing the elbo. If None,
            batch gradient descent will be performed (i.e. batch_size = n_samples).
        Raises
        ------
        Returns
        -------
        A ZIPln object
        See also
        --------
        :func:`pyPLNmodels.ZIPln.from_formula`
        Examples
        --------
        >>> from pyPLNmodels import ZIPln, load_scrna
        >>> endog = load_scrna(for_formula = False)
        >>> zi = ZIPln(endog, add_const = True)
        >>> zi.fit()
        >>> print(zi)
        """
        self._use_closed_form_prob = use_closed_form_prob
        _check_formula(zero_inflation_formula)
        self._zero_inflation_formula = zero_inflation_formula
        (
            self._endog,
            self._exog,
            self._exog_inflation,
            self._offsets,
            self.column_endog,
            self._dirac,
            self._batch_size,
            self.samples_only_zeros,
        ) = _handle_data_with_inflation(
            endog,
            exog,
            exog_inflation,
            offsets,
            offsets_formula,
            self._zero_inflation_formula,
            take_log_offsets,
            add_const,
            add_const_inflation,
            batch_size,
        )
        self._fitted = False
        self._criterion_args = _CriterionArgs()
        if dict_initialization is not None:
            self._set_init_parameters(dict_initialization)

    def _extract_batch(self, batch):
        super()._extract_batch(batch)
        self._dirac_b = batch[5]
        if self._use_closed_form_prob is False:
            self._latent_prob_b = batch[6]

    def _return_batch(self, indices, beginning, end):
        pln_batch = super()._return_batch(indices, beginning, end)
        dirac_b = torch.index_select(self._dirac, 0, self.to_take)
        batch = pln_batch + (dirac_b,)
        if self._use_closed_form_prob is False:
            to_return = torch.index_select(self._latent_prob, 0, self.to_take)
            return batch + (torch.index_select(self._latent_prob, 0, self.to_take),)
        return batch

    @_add_doc(
        _model,
        example="""
            >>> import matplotlib.pyplot as plt
            >>> from pyPLNmodels import ZIPln, load_microcosm
            >>> data = load_microcosm()
            >>> zi = ZIPln.from_formula("endog ~ 1 + site", data = data)
            >>> zi.fit()
            >>> zi.viz()
            >>> plt.show()
            """,
    )
    def viz(self, ax=None, colors=None, show_cov: bool = False):
        super().viz(ax=ax, colors=colors, show_cov=show_cov)

    @classmethod
    def from_formula(
        cls,
        formula: str,
        data: Dict[str, Union[torch.Tensor, np.ndarray, pd.DataFrame]],
        zero_inflation_formula: {"column-wise", "row-wise", "global"} = "column-wise",
        *,
        offsets_formula: {"zero", "logsum"} = "zero",
        dict_initialization: Optional[Dict[str, torch.Tensor]] = None,
        take_log_offsets: bool = False,
        use_closed_form_prob: bool = True,
    ):
        """
        Create a ZIPln instance from a formula and data.

        Parameters
        ----------
        formula : str
            The formula. Can not take into account the exog_inflation.
            They are automatically set to exog. If separate exog are needed,
            do not use the from_formula classmethod.
        data : dict
            The data dictionary. Each value can be either a torch.Tensor,
            a np.ndarray or pd.DataFrame
        zero_inflation_formula: str {"column-wise", "row-wise", "global"}
            The modelling of the zero_inflation. Either "column-wise", "row-wise"
            or "global". Default to "column-wise".
        offsets_formula : str, optional(keyword-only)
            The formula for offsets. Defaults to "zero". Can be also "logsum" where
            we take the logarithm of the sum (of each line) of the counts. Overriden (useless)
            if data["offsets"] is not None.
        dict_initialization : dict, optional(keyword-only)
            The initialization dictionary. Defaults to None.
        take_log_offsets : bool, optional(keyword-only)
            Whether to take the log of offsets. Defaults to False.
        use_closed_form_prob : bool, optional
            Whether or not use the closed formula for the latent probability.
            Default is True.
        Returns
        -------
        A ZIPln object
        See also
        --------
        :class:`pyPLNmodels.ZIPln`
        :func:`pyPLNmodels.ZIPln.__init__`
        Examples
        --------
        >>> from pyPLNmodels import ZIPln, load_microcosm
        >>> data = load_microcosm()
        >>> zi = ZIPln.from_formula("endog ~ 1", data = data)

        >>> from pyPLNmodels import ZIPln, load_scrna
        >>> data = load_scrna()
        >>> zi = ZIPln.from_formula("endog ~ 1", data = data)
        """
        ### add_const is inside the formula so it is set to False for the initialisation of
        ### the class.
        add_const_inflation = False
        if "|" not in formula:
            msg = "exog_inflation are set to exog (if any). If you need different exog_inflation, "
            msg += "specify it with a | like in the following: endog ~ 1 +x | x + y "
            print(msg)
            endog, exog, offsets = _extract_data_from_formula_no_infla(formula, data)
            exog_infla = exog
        else:
            endog, exog, exog_infla, offsets = _extract_data_from_formula_with_infla(
                formula, data
            )
            ## Problem if the exog inflation is 1, we can not infer the shape.
            if exog_infla is None:
                add_const_inflation = True
        return cls(
            endog,
            exog=exog,
            exog_inflation=exog_infla,
            offsets=offsets,
            offsets_formula=offsets_formula,
            zero_inflation_formula=zero_inflation_formula,
            dict_initialization=dict_initialization,
            take_log_offsets=take_log_offsets,
            add_const=False,
            add_const_inflation=add_const_inflation,
            use_closed_form_prob=use_closed_form_prob,
        )

    @_add_doc(
        _model,
        example="""
        >>> from pyPLNmodels import ZIPln, load_scrna
        >>> data = load_scrna()
        >>> zi = ZIPln.from_formula("endog ~ 1", data)
        >>> zi.fit()
        >>> print(zi)

        >>> from pyPLNmodels import ZIPln, load_scrna
        >>> data = load_scrna()
        >>> zi = ZIPln.from_formula("endog ~ 1", data)
        >>> zi.fit( nb_max_iteration = 500, verbose = True)
        >>> print(zi)
        """,
    )
    def fit(
        self,
        nb_max_iteration: int = 50000,
        *,
        lr: float = 0.01,
        tol: float = 1e-3,
        do_smart_init: bool = True,
        verbose: bool = False,
    ):
        super().fit(
            nb_max_iteration,
            lr=lr,
            tol=tol,
            do_smart_init=do_smart_init,
            verbose=verbose,
        )

    @_add_doc(
        _model,
        example="""
            >>> import matplotlib.pyplot as plt
            >>> from pyPLNmodels import ZIPln, load_scrna
            >>> endog, labels = load_scrna(return_labels = True, for_formula = False)
            >>> zi = ZIPln(endog,add_const = True)
            >>> zi.fit()
            >>> zi.plot_expected_vs_true()
            >>> plt.show()
            >>> zi.plot_expected_vs_true(colors = labels)
            >>> plt.show()
            """,
    )
    def plot_expected_vs_true(self, ax=None, colors=None):
        super().plot_expected_vs_true(ax=ax, colors=colors)

    @property
    def _description(self):
        msg = "full covariance model with "
        msg += f"{self._zero_inflation_formula} zero-inflation"
        if self._use_closed_form_prob is True:
            msg += f" and closed form for latent prob."
        else:
            msg += f" and NO closed form for latent prob."
        return msg

    @property
    def nb_cov_inflation(self):
        """
        Number of covariates for the inflation part in the model.
        If the zero_inflation_formula is "global", return 0.
        """
        if self._zero_inflation_formula == "global":
            return 0
        elif self._zero_inflation_formula == "column-wise":
            return self.exog_inflation.shape[1]
        return self.exog_inflation.shape[0]

    def _random_init_model_parameters(self):
        if self._zero_inflation_formula == "global":
            self._coef_inflation = torch.tensor([0.5]).to(DEVICE)
        elif self._zero_inflation_formula == "row-wise":
            self._coef_inflation = self._smart_device(
                torch.randn(self.n_samples, self.nb_cov_inflation)
            )
        elif self._zero_inflation_formula == "column-wise":
            self._coef_inflation = torch.randn(self.nb_cov_inflation, self.dim).to(
                DEVICE
            )

        if self.nb_cov == 0:
            self._coef = None
        else:
            self._coef = torch.randn(self.nb_cov, self.dim).to(DEVICE)
        self._components = torch.randn(self.dim, self.dim).to(DEVICE)

    # should change the good initialization for _coef_inflation
    def _smart_init_model_parameters(self):
        """
        Zero Inflated Poisson is fitted for the coef and coef_inflation.
        For the components, PCA on the log counts.
        """
        coef, coef_inflation, self.rec_error_init = _init_coef_coef_inflation(
            self.endog,
            self.exog,
            self.exog_inflation,
            self.offsets,
            self._zero_inflation_formula,
        )
        if not hasattr(self, "_coef_inflation"):
            self._coef_inflation = self._smart_device(coef_inflation)
        if not hasattr(self, "_coef"):
            self._coef = coef.to(DEVICE) if coef is not None else None
        if not hasattr(self, "_components"):
            self._components = torch.clone(_init_components(self._endog, self.dim)).to(
                DEVICE
            )

    def _random_init_latent_parameters(self):
        self._latent_mean = self._smart_device(torch.randn(self.n_samples, self.dim))
        self._latent_sqrt_var = self._smart_device(
            torch.randn(self.n_samples, self.dim)
        )
        if self._use_closed_form_prob is False:
            self._latent_prob = self._smart_device(
                (
                    torch.empty(self.n_samples, self.dim).uniform_(0, 1) * self._dirac
                ).double()
            )

    def _smart_init_latent_parameters(self):
        if not hasattr(self, "_latent_mean"):
            if self.exog is not None:
                self._latent_mean = self._smart_device(self.mean_gaussian)
            else:
                self._latent_mean = self._smart_device(
                    torch.log(self._endog + (self._endog == 0))
                )

        if not hasattr(self, "_latent_sqrt_var"):
            self._latent_sqrt_var = self._smart_device(
                torch.randn(self.n_samples, self.dim)
            )
        if not hasattr(self, "_latent_prob"):
            if self._use_closed_form_prob is False:
                self._latent_prob = self._smart_device(
                    self._proba_inflation * (self._dirac)
                )

    @property
    def _covariance(self):
        return self._components @ (self._components.T)

    @property
    def closed_covariance(self):
        return _closed_formula_covariance(
            self._exog,
            self._latent_mean,
            self._latent_sqrt_var,
            self._coef,
            self.n_samples,
        )

    def _get_max_components(self):
        """
        Method for getting the maximum number of components.

        Returns
        -------
        int
            The maximum number of components.
        """
        return min(self.dim, self.n_samples)

    @property
    def components(self) -> torch.Tensor:
        """
        Property representing the components.

        Returns
        -------
        torch.Tensor
            The components.
        """
        return self._cpu_attribute_or_none("_components")

    @property
    def latent_variables(self) -> tuple([torch.Tensor, torch.Tensor]):
        """
        Property representing the latent variables. Two latent
        variables are available if exog is not None

        Returns
        -------
        tuple(torch.Tensor, torch.Tensor)
            The latent variables of a classic Pln model (size (n_samples, dim))
            and zero inflated latent variables of size (n_samples, dim).
        Examples
        --------
        >>> from pyPLNmodels import ZIPln, load_scrna
        >>> data = load_scrna()
        >>> zi = ZIPln.from_formula("endog ~ 1", data)
        >>> zi.fit()
        >>> latent_mean, latent_inflated = zi.latent_variables
        >>> print(latent_mean.shape)
        >>> print(latent_inflated.shape)
        """
        return self.latent_mean, self.latent_prob

    def transform(self, return_latent_prob=False):
        """
        Method for transforming the endog. Can be seen as a
        normalization of the endog. Can return a the latent probability
        if required.

        Parameters
        ----------
        return_latent_prob: bool, optional
            Wheter to return or not the latent_probability of zero inflation.
        Returns
        -------
        The latent mean if `return_latent_prob` is False and (latent_mean, latent_prob) else.
        """
        latent_gaussian = (
            1 - self.latent_prob
        ) * self.latent_mean + self.mean_gaussian * self.latent_prob
        if return_latent_prob is True:
            return latent_gaussian, self.latent_prob
        return latent_gaussian

    def _endog_predictions(self):
        return torch.exp(
            self.offsets + self.latent_mean + 1 / 2 * self.latent_sqrt_var**2
        ) * (1 - self.latent_prob)

    @property
    def coef_inflation(self):
        """
        Property representing the coefficients of the inflation.

        Returns
        -------
        torch.Tensor or None
            The coefficients or None.
        """
        return self._cpu_attribute_or_none("_coef_inflation")

    @property
    def exog_inflation(self):
        """
        Property representing the exog of the inflation.

        Returns
        -------
        torch.Tensor or None
            The exog_inflation or None.
        """
        return self._cpu_attribute_or_none("_exog_inflation")

    @exog_inflation.setter
    @_array2tensor
    def exog_inflation(
        self, exog_inflation: Union[torch.Tensor, np.ndarray, pd.DataFrame]
    ):
        """
        Setter for the exog_inflation property.

        Parameters
        ----------
        exog_inflation : Union[torch.Tensor, np.ndarray, pd.DataFrame]
            The exog for the inflation part.
        """
        # _check_data_shape(self.endog, exog, self.offsets)
        _check_right_exog_inflation_shape(
            exog_inflation, self.n_samples, self.dim, self._zero_inflation_formula
        )
        self._exog_inflation = exog_inflation
        print("Setting coef_inflation to initialization")
        _, self._coef_inflation, _ = _init_coef_coef_inflation(
            self.endog,
            self.exog,
            self.exog_inflation,
            self.offsets,
            self._zero_inflation_formula,
        )

    @coef_inflation.setter
    @_array2tensor
    def coef_inflation(
        self, coef_inflation: Union[torch.Tensor, np.ndarray, pd.DataFrame]
    ):
        """
        Setter for the coef_inflation property.

        Parameters
        ----------
        coef : Union[torch.Tensor, np.ndarray, pd.DataFrame]
            The coefficients of size (nb_cov_inflation,dim) if zero_inflation_formula
            is "column-wise", (n_samples, nb_cov_inflation) if zero_inflation_formula
            is "row-wsie" and a scalar if zero_inflation_formula is "global".

        Raises
        ------
        ValueError
            If the shape of the coef_inflation is incorrect.
        """
        if not self._has_right_coef_infla_shape(coef_inflation.shape):
            msg = "Wrong shape for the coef_inflation. Expected "
            msg += f"{self._shape_coef_infla}, got {coef_inflation.shape}"
            raise ValueError(msg)
        self._coef_inflation = self._smart_device(coef_inflation)

    def _has_right_coef_infla_shape(self, shape):
        if self._zero_inflation_formula == "global":
            return shape.numel() < 2
        return shape == self._shape_coef_infla

    @property
    def _shape_coef_infla(self):
        if self._zero_inflation_formula == "global":
            return torch.Size([])
        if self._zero_inflation_formula == "column-wise":
            return (self.nb_cov_inflation, self.dim)
        return (self.n_samples, self.nb_cov_inflation)

    @_model.latent_sqrt_var.setter
    @_array2tensor
    def latent_sqrt_var(
        self, latent_sqrt_var: Union[torch.Tensor, np.ndarray, pd.DataFrame]
    ):
        """
        Setter for the latent variance property.

        Parameters
        ----------
        latent_sqrt_var : Union[torch.Tensor, np.ndarray, pd.DataFrame]
            The latent square root of the variance.

        Raises
        ------
        ValueError
            If the shape of the latent variance is incorrect
            (i.e. should be (n_samples, dim)).
        """
        if latent_sqrt_var.shape != self.endog.shape:
            raise ValueError(
                f"Wrong shape. Expected {self.endog.shape}, got {latent_sqrt_var.shape}"
            )
        self._latent_sqrt_var = self._smart_device(latent_sqrt_var)

    def _project_parameters(self):
        self._project_latent_prob()

    def _project_latent_prob(self):
        """Ensure the latent probabilites stays in [0,1]."""
        if self._use_closed_form_prob is False:
            with torch.no_grad():
                self._latent_prob = torch.maximum(
                    self._latent_prob,
                    self._smart_device(torch.tensor([0])),
                    out=self._latent_prob,
                )
                self._latent_prob = torch.minimum(
                    self._latent_prob,
                    self._smart_device(torch.tensor([1])),
                    out=self._latent_prob,
                )
                self._latent_prob *= self._dirac

    @property
    def covariance(self) -> torch.Tensor:
        """
        Property representing the covariance of the latent variables.

        Returns
        -------
        Optional[torch.Tensor]
            The covariance tensor or None if components are not present.
        """
        return self._cpu_attribute_or_none("_covariance")

    @components.setter
    @_array2tensor
    def components(self, components: torch.Tensor):
        """
        Setter for the components.

        Parameters
        ----------
        components : torch.Tensor
            The components to set.

        Raises
        ------
        ValueError
            If the components have an invalid shape
            (i.e. should be (dim,dim)).
        """
        if components.shape != (self.dim, self.dim):
            raise ValueError(
                f"Wrong shape. Expected {self.dim, self.dim}, got {components.shape}"
            )
        self._components = self._smart_device(components)

    @property
    def latent_prob(self):
        """
        The latent probability i.e. the probabilities that the zero inflation
        component is 0 given Y.
        """
        if self._use_closed_form_prob is True:
            return self.closed_formula_latent_prob.detach().cpu()
        return self._cpu_attribute_or_none("_latent_prob")

    @latent_prob.setter
    @_array2tensor
    def latent_prob(self, latent_prob: Union[torch.Tensor, np.ndarray, pd.DataFrame]):
        """
        Setter for the latent_probabilities.

        Parameters
        ----------
        latent_prob : torch.Tensor
            The latent_probabilities to set.

        Raises
        ------
        ValueError
            If the latent_prob have an invalid shape
            (i.e. should be (n_samples,dim)), or
            if you assign probabilites greater than 1 or lower
            than 0, and if you assign non-zero probabilities
            to non-zero counts.
        >>> from pyPLNmodels import ZIPln, load_scrna
        >>> endog = load_scrna(for_formula = False)
        >>> zi = ZIPln(endog,add_const = True, use_closed_form_prob = False)
        >>> zi.fit()
        >>> latent_prob = zi.latent_prob
        >>> zi.latent_prob = latent_prob*0.5
        """
        if self._use_closed_form_prob is True:
            raise ValueError(
                "Can not set the latent prob when the closed form is used."
            )
        if latent_prob.shape != (self.n_samples, self.dim):
            raise ValueError(
                f"Wrong shape. Expected {self.n_samples, self.dim}, got {latent_prob.shape}"
            )
        if torch.max(latent_prob) > 1 or torch.min(latent_prob) < 0:
            raise ValueError(f"Wrong value. All values should be between 0 and 1.")
        if torch.norm(latent_prob * (self._endog == 0) - latent_prob) > 0.00000001:
            raise ValueError(
                "You can not assign non zeros inflation probabilities to non zero counts."
            )
        self._latent_prob = latent_prob

    @property
    def closed_formula_latent_prob(self):
        """
        The closed form for the latent probability.
        Uses the exponential moment of a log gaussian variable.
        """
        return _closed_formula_latent_prob(
            self._exog_device,
            self._coef,
            self._offsets.to(DEVICE),
            self.xinflacoefinfla.to(DEVICE),
            self._covariance,
            self._dirac.to(DEVICE),
        )

    @property
    def _exog_device(self):
        if self._exog is None:
            return None
        else:
            return self._exog.to(DEVICE)

    @property
    def closed_formula_latent_prob_b(self):
        """
        The closed form for the latent probability for the batch.
        Uses the exponential moment of a log gaussian variable.
        """
        return _closed_formula_latent_prob(
            self._exog_b_device,
            self._coef,
            self._offsets_b.to(DEVICE),
            self._xinflacoefinfla_b,
            self._covariance,
            self._dirac_b.to(DEVICE),
        )

    @_add_doc(
        _model,
        example="""
            >>> from pyPLNmodels import ZIPln, load_scrna
            >>> data = load_scrna()
            >>> zi = ZIPln.from_formula("endog ~ 1", data)
            >>> zi.fit()
            >>> elbo = zi.compute_elbo()
            >>> print("elbo", elbo)
            >>> print("loglike/n", zi.loglike/zi.n_samples)
            """,
        see_also="""
        :func:`pyPLNmodels.elbos.elbo_zi_pln`
        """,
    )
    def compute_elbo(self):
        if self._use_closed_form_prob is True:
            latent_prob = self.closed_formula_latent_prob
        else:
            latent_prob = self._latent_prob
        return elbo_zi_pln(
            self._endog,
            self._exog,
            self._offsets,
            self._latent_mean,
            self._latent_sqrt_var,
            latent_prob,
            self._components,
            self._coef,
            self._xinflacoefinfla,
            self._dirac,
        )

    @property
    def _xinflacoefinfla_b(self):
        """Computes the term exog_infla_b @ coef_infla
        or coef_infla_b @ exog_infla depending on the
        zero_inflation_formula.
        """
        if self._zero_inflation_formula == "global":
            return self._coef_inflation
        if self._zero_inflation_formula == "column-wise":
            exog_infla_b = torch.index_select(self._exog_inflation, 0, self.to_take)
            return exog_infla_b.to(DEVICE) @ self._coef_inflation
        coef_infla_b = torch.index_select(self._coef_inflation, 0, self.to_take).to(
            DEVICE
        )
        return coef_infla_b @ self._exog_inflation

    @property
    def _xinflacoefinfla(self):
        """Computes the term exog_infla @ coef_infla
        or coef_infla @ exog_infla depending on the
        zero_inflation_formula.
        """
        if self._zero_inflation_formula == "global":
            return self._smart_device(self._coef_inflation)
        elif self._zero_inflation_formula == "column-wise":
            return self._exog_inflation @ (self._smart_device(self._coef_inflation))
        elif self._zero_inflation_formula == "row-wise":
            return self._smart_device(self._coef_inflation) @ (self._exog_inflation)

    @property
    def proba_inflation(self):
        """
        Probability of observing a zero inflation.
        Even if the counts are non-zero, the probability of observing
        a zero inflation can be positive.
        """
        return self._proba_inflation.detach().cpu()

    @property
    def _proba_inflation(self):
        """
        Probability of observing a zero inflation.
        Even if the counts are non-zero, the probability of observing
        a zero inflation can be positive.
        """
        return torch.sigmoid(self._xinflacoefinfla)

    def _compute_elbo_b(self) -> torch.Tensor:
        if self._use_closed_form_prob is True:
            latent_prob_b = self.closed_formula_latent_prob_b
        else:
            latent_prob_b = self._latent_prob_b

        return elbo_zi_pln(
            self._endog_b.to(DEVICE),
            self._exog_b_device,
            self._offsets_b.to(DEVICE),
            self._latent_mean_b.to(DEVICE),
            self._latent_sqrt_var_b.to(DEVICE),
            latent_prob_b,
            self._components,
            self._coef,
            self._xinflacoefinfla_b,
            self._dirac_b.to(DEVICE),
        )

    @property
    def xinflacoefinfla(self):
        """Computes the term exog_infla @ coef_infla
        or coef_infla @ exog_infla depending on the
        zero_inflation_formula.
        """
        if self._zero_inflation_formula == "global":
            return self.coef_inflation
        elif self._zero_inflation_formula == "column-wise":
            return self.exog_inflation @ self.coef_inflation
        elif self._zero_inflation_formula == "row-wise":
            return self.coef_inflation @ self.exog_inflation

    @property
    @_add_doc(_model)
    def number_of_parameters(self) -> int:
        nb_param = self.dim * (self.nb_cov + (self.dim + 1) / 2 + self.nb_cov_inflation)
        if self._zero_inflation_formula == "global":
            return nb_param + 1
        else:
            return nb_param

    @property
    @_add_doc(_model)
    def _list_of_parameters_needing_gradient(self):
        list_parameters = [
            self._latent_mean,
            self._latent_sqrt_var,
            self._components,
            self._coef_inflation,
        ]
        if self._use_closed_form_prob is False:
            list_parameters.append(self._latent_prob)
        if self._exog is not None:
            list_parameters.append(self._coef)
        return list_parameters

    @property
    @_add_doc(_model)
    def model_parameters(self) -> Dict[str, torch.Tensor]:
        return {
            "coef": self.coef,
            "components": self.components,
            "coef_inflation": self.coef_inflation,
        }

    def predict_prob_inflation(
        self, exog_infla: Union[torch.Tensor, np.ndarray, pd.DataFrame] = None
    ):
        """
        Method for estimating the probability of a zero coming from the zero inflated component.

        Parameters
        ----------
        exog_infla : Union[torch.Tensor, np.ndarray, pd.DataFrame]
            The exog.

        Returns
        -------
        torch.Tensor
            The predicted values.

        Raises
        ------
        RuntimeError
            If the shape of the exog is incorrect.

        Notes
        -----
        - The mean sigmoid(exog @ coef_inflation) is returned.
        - `exog_infla` should have the shape `(_, nb_cov)`, where `nb_cov` is the number of exog variables.
        """
        exog_infla = _format_data(exog_infla)
        if self._zero_inflation_formula == "global":
            if exog_infla is not None:
                msg = "Can t predict with exog_infla. Exog_infla should be None"
                raise AttributeError(msg)
            return torch.sigmoid(self.coef_inflation)

        if self._zero_inflation_formula == "column-wise":
            if exog_infla.shape[-1] != self.nb_cov_inflation:
                error_string = f"X has wrong shape:({exog_infla.shape}). Should"
                error_string += f" be (_, {self.nb_cov_inflation})."
                raise RuntimeError(error_string)
            xb = exog_infla @ self.coef_inflation

        if self._zero_inflation_formula == "row-wise":
            if exog_infla.shape != self._exog_inflation.shape:
                error_string = f"X has wrong shape:({exog_infla.shape}). Should"
                error_string += f" be ({self._exog_inflation.shape})."
                raise RuntimeError(error_string)
            xb = self.coef_inflation @ exog_infla
        return torch.sigmoid(xb)

    @property
    @_add_doc(_model)
    def latent_parameters(self):
        latent_param = {
            "latent_sqrt_var": self.latent_sqrt_var,
            "latent_mean": self.latent_mean,
        }
        if self._use_closed_form_prob is False:
            latent_param["latent_prob"] = self.latent_prob
        return latent_param

    @property
    def _additional_methods_string(self):
        """
        Abstract property representing the additional methods string.
        """
        return (
            ".visualize_latent_prob(), .pca_pairplot_prob(), .predict_prob_inflation() "
        )

    @property
    def _additional_properties_string(self) -> str:
        """
        Property representing the additional properties string.

        Returns
        -------
        str
            The additional properties string.
        """
        return ".projected_latent_variables, .latent_prob, .proba_inflation"

    def visualize_latent_prob(self, indices_of_samples=None, indices_of_variables=None):
        """Visualize the latent probabilities via a heatmap."""
        latent_prob = self.latent_prob
        fig, ax = plt.subplots(figsize=(20, 20))
        if indices_of_samples is None:
            if self.n_samples > 1000:
                mess = "Visualization of the whole dataset not possible "
                mess += f"as n_samples ={self.n_samples} is too big (>1000). "
                mess += "Please provide the argument 'indices_of_samples', "
                mess += "with the needed samples number."
                raise ValueError(mess)
            indices_of_samples = np.arange(self.n_samples)
        elif indices_of_variables is None:
            if self.dim > 1000:
                mess = "Visualization of all variables not possible "
                mess += f"as dim ={self.dim} is too big(>1000). "
                mess += "Please provide the argument 'indices_of_variables', "
                mess += "with the needed variables number."
                raise ValueError(mess)
            indices_of_variables = np.arange(self.dim)
        latent_prob = latent_prob[indices_of_samples][:, indices_of_variables].squeeze()
        sns.heatmap(latent_prob, ax=ax)
        ax.set_title("Latent probability to be zero inflated.")
        ax.set_xlabel("Variable number")
        ax.set_ylabel("Sample number")
        plt.show()

    def pca_pairplot_prob(self, n_components=None, colors=None):
        """
        Generates a scatter matrix plot based on Principal Component Analysis (PCA)
        on the latent probabilitiess.

        Parameters
        ----------
            n_components (int, optional): The number of components to consider for plotting.
                If not specified, the maximum number of components will be used. Note that
                it will not display more than 10 graphs.
                Defaults to None.

            colors (np.ndarray): An array with one label for each
                sample in the endog property of the object.
                Defaults to None.
        Raises
        ------
            ValueError: If the number of components requested is greater than
                the number of variables in the dataset.
        """
        n_components = self._threshold_n_components(n_components)
        array = self.latent_prob.detach()
        _pca_pairplot(array.numpy(), n_components, self.dim, colors)

    @property
    def _directory_name(self):
        """
        Property representing the directory name.

        Returns
        -------
        str
            The directory name.
        """
        return f"{self._NAME}_nbcov_{self.nb_cov}_dim_{self.dim}_nbcovinfla_{self.nb_cov_inflation}_zero_infla_{self.writable_zero_formula}"

    @property
    def writable_zero_formula(self):
        return self._zero_inflation_formula.replace("-", "")

    def viz_prob(self, *, colors=None, ax=None):
        """
        Visualize the latent probabilites with a classic PCA.

        Parameters
        ----------
        ax : Optional[matplotlib.axes.Axes], optional(keyword-only)
            The matplotlib axis to use. If None, the current axis is used, by default None.
        colors : Optional[np.ndarray], optional(keyword-only)
            The colors to use for plotting, by default None.
        Raises
        ------

        Returns
        -------
        Any
            The matplotlib axis.
        """
        variables = self.latent_prob
        return self._viz_variables(variables, colors=colors, ax=ax, show_cov=False)


class Brute_ZIPln(ZIPln):
    @property
    def _description(self):
        msg = "full covariance model and brute zero-inflation with"
        msg += f" {self._zero_inflation_formula} inflation"
        if self._use_closed_form_prob is True:
            msg += " and closed form for latent prob."
        else:
            msg += " and NO closed form for latent prob."
        return msg

    def _compute_elbo_b(self) -> torch.Tensor:
        if self._use_closed_form_prob is True:
            latent_prob_b = self.closed_formula_latent_prob_b
            tocompute = elbo_brute_zipln_components
            cov_or_components = self._components
        else:
            latent_prob_b = self._closed_formula_zero_grad_prob_b
            tocompute = elbo_brute_zipln_covariance
            cov_or_components = self._covariance
        return tocompute(
            self._endog_b.to(DEVICE),
            self._exog_b_device,
            self._offsets_b.to(DEVICE),
            self._latent_mean_b.to(DEVICE),
            self._latent_sqrt_var_b.to(DEVICE),
            latent_prob_b.to(DEVICE),
            cov_or_components,
            self._coef,
            self._xinflacoefinfla_b,
            self._dirac_b.to(DEVICE),
        )

    @property
    def _closed_formula_zero_grad_prob_b(self):
        return _closed_formula_zero_grad_prob(
            self._offsets_b.to(DEVICE),
            self._latent_mean_b.to(DEVICE),
            self._latent_sqrt_var_b.to(DEVICE),
            self._dirac_b.to(DEVICE),
            self._xinflacoefinfla_b,
        )

    @property
    def _closed_formula_zero_grad_prob(self):
        return _closed_formula_zero_grad_prob(
            self._offsets,
            self._latent_mean,
            self._latent_sqrt_var,
            self._dirac,
            self._xinflacoefinfla,
        )

    @property
    def _covariance(self):
        if self._use_closed_form_prob is False:
            return _closed_formula_covariance(
                self._exog,
                self._latent_mean,
                self._latent_sqrt_var,
                self._coef,
                self.n_samples,
            )
        return self._components @ (self._components.T)

    @property
    def _list_of_parameters_needing_gradient(self):
        list_parameters = [
            self._latent_mean,
            self._latent_sqrt_var,
            self._coef_inflation,
        ]
        if self._use_closed_form_prob is True:
            list_parameters.append(self._coef)
            list_parameters.append(self._components)
        return list_parameters

    def _update_closed_forms(self):
        if self._use_closed_form_prob is True:
            self._latent_prob = self.closed_formula_latent_prob
        else:
            self._coef = _closed_formula_coef(self._exog, self._latent_mean)

    @property
    def _components_(self):
        if self._use_closed_form_prob is True:
            return self._components
        return torch.linalg.cholesky(self._covariance)

    @property
    @_add_doc(_model)
    def model_parameters(self) -> Dict[str, torch.Tensor]:
        return {
            "coef": self.coef,
            "components": self._components_,
            "coef_inflation": self.coef_inflation,
        }

    @property
    def latent_prob(self):
        """
        The latent probability i.e. the probabilities that the zero inflation
        component is 0 given Y.
        """
        if self._use_closed_form_prob is True:
            return self.closed_formula_latent_prob.detach().cpu()
        return self._closed_formula_zero_grad_prob.detach().cpu()<|MERGE_RESOLUTION|>--- conflicted
+++ resolved
@@ -1849,21 +1849,6 @@
         """
         Setter for the latent variance property.
 
-<<<<<<< HEAD
-    @property
-    @_add_doc(
-        _model,
-        example="""
-        >>> from pyPLNmodels import Pln, get_real_count_data
-        >>> endog, labels = get_real_count_data(return_labels = True)
-        >>> pln = Pln(endog,add_const = True)
-        >>> pln.fit()
-        >>> print(pln.latent_variables.shape)
-        """,
-    )
-    def latent_variables(self):
-        return self.latent_mean.detach().cpu()
-=======
         Parameters
         ----------
         latent_sqrt_var : Union[torch.Tensor, np.ndarray, pd.DataFrame]
@@ -1879,7 +1864,6 @@
                 f"Wrong shape. Expected {self.n_samples, self.dim}, got {latent_sqrt_var.shape}"
             )
         self._latent_sqrt_var = self._smart_device(latent_sqrt_var)
->>>>>>> 86e7ec6e
 
     @property
     def number_of_parameters(self) -> int:
@@ -3303,21 +3287,6 @@
         return f" {self.rank} principal component."
 
     @property
-<<<<<<< HEAD
-    def latent_variables(self) -> torch.Tensor:
-        """
-        Property representing the latent variables.
-
-        Returns
-        -------
-        torch.Tensor
-            The latent variables of size (n_samples, dim).
-        """
-        return torch.matmul(self._latent_mean, self._components.T).detach().cpu()
-
-    @property
-=======
->>>>>>> 86e7ec6e
     def projected_latent_variables(self) -> torch.Tensor:
         """
         Property representing the projected latent variables.
