--- conflicted
+++ resolved
@@ -324,11 +324,6 @@
             self._coef = None
         self._coef = torch.randn((self.nb_cov, self.dim), device=DEVICE)
 
-<<<<<<< HEAD
-
-
-=======
->>>>>>> f6127c3a
     def _smart_init_latent_parameters(self):
         """
         Initialize latent parameters smartly.
@@ -360,10 +355,6 @@
         for parameter in self._list_of_parameters_needing_gradient:
             parameter.requires_grad_(True)
 
-<<<<<<< HEAD
-
-=======
->>>>>>> f6127c3a
     def fit(
         self,
         nb_max_iteration: int = 50000,
@@ -744,10 +735,6 @@
         """
         pass
 
-<<<<<<< HEAD
-
-=======
->>>>>>> f6127c3a
     def display_covariance(self, ax=None, savefig=False, name_file=""):
         """
         Display the covariance matrix.
@@ -1308,15 +1295,12 @@
         ax.legend()
         return ax
 
-<<<<<<< HEAD
-=======
     def _print_beginning_message(self):
         """
         Method for printing the beginning message.
         """
         print(f"Fitting a {self._NAME} model with {self._description}")
 
->>>>>>> f6127c3a
     @property
     @abstractmethod
     def latent_variables(self) -> torch.Tensor:
@@ -1362,19 +1346,13 @@
         """
         Abstract method to randomly initialize latent parameters.
         """
-<<<<<<< HEAD
-=======
-
->>>>>>> f6127c3a
+
     @abstractmethod
     def _smart_init_latent_parameters(self):
         """
         Method for smartly initializing the latent parameters.
         """
-<<<<<<< HEAD
-=======
-
->>>>>>> f6127c3a
+
     @abstractmethod
     def _smart_init_model_parameters(self):
         """
@@ -1392,8 +1370,6 @@
         List[torch.Tensor]
             List of parameters needing gradient.
         """
-<<<<<<< HEAD
-=======
 
     @property
     @abstractmethod
@@ -1431,7 +1407,6 @@
             The dictionary of latent parameters.
         """
 
->>>>>>> f6127c3a
 
 class Pln(_model):
     """
@@ -1705,10 +1680,6 @@
             self._offsets + self._latent_mean + 1 / 2 * self._latent_sqrt_var**2
         )
 
-<<<<<<< HEAD
-
-=======
->>>>>>> f6127c3a
     def _get_max_components(self):
         """
         Method for getting the maximum number of components.
@@ -1720,10 +1691,6 @@
         """
         return self.dim
 
-<<<<<<< HEAD
-
-=======
->>>>>>> f6127c3a
     @property
     def _coef(self):
         """
@@ -1769,19 +1736,6 @@
         """
         Setter for the latent variance property.
 
-<<<<<<< HEAD
-
-
-    @_model.latent_sqrt_var.setter
-    @_array2tensor
-    def latent_sqrt_var(
-        self, latent_sqrt_var: Union[torch.Tensor, np.ndarray, pd.DataFrame]
-    ):
-        """
-        Setter for the latent variance property.
-
-=======
->>>>>>> f6127c3a
         Parameters
         ----------
         latent_sqrt_var : Union[torch.Tensor, np.ndarray, pd.DataFrame]
@@ -1844,7 +1798,98 @@
         covariance : torch.Tensor
             The covariance matrix.
         """
-        raise AttributeError("You can not set the covariance for the Pln model.")
+        warnings.warn("You can not set the covariance for the Pln model.")
+
+    def _random_init_latent_sqrt_var(self):
+        if not hasattr(self, "_latent_sqrt_var"):
+            self._latent_sqrt_var = (
+                1 / 2 * torch.ones((self.n_samples, self.dim)).to(DEVICE)
+            )
+
+    @property
+    @_add_doc(
+        _model,
+        example="""
+        >>> from pyPLNmodels import Pln, get_real_count_data
+        >>> endog, labels = get_real_count_data(return_labels = True)
+        >>> pln = Pln(endog,add_const = True)
+        >>> pln.fit()
+        >>> print(pln.latent_variables.shape)
+        """,
+    )
+    def latent_variables(self):
+        return self.latent_mean.detach()
+
+    @_add_doc(
+        _model,
+        example="""
+            >>> from pyPLNmodels import Pln, get_real_count_data
+            >>> endog, labels = get_real_count_data(return_labels = True)
+            >>> pln = Pln(endog,add_const = True)
+            >>> pln.fit()
+            >>> elbo = pln.compute_elbo()
+            >>> print("elbo", elbo)
+            >>> print("loglike/n", pln.loglike/pln.n_samples)
+            """,
+    )
+    def compute_elbo(self):
+        return profiled_elbo_pln(
+            self._endog,
+            self._exog,
+            self._offsets,
+            self._latent_mean,
+            self._latent_sqrt_var,
+        )
+
+    @_add_doc(_model)
+    def _compute_elbo_b(self):
+        return profiled_elbo_pln(
+            self._endog_b,
+            self._exog_b,
+            self._offsets_b,
+            self._latent_mean_b,
+            self._latent_sqrt_var_b,
+        )
+
+    @_add_doc(_model)
+    def _smart_init_model_parameters(self):
+        pass
+        # no model parameters since we are doing a profiled ELBO
+
+    @_add_doc(_model)
+    def _random_init_model_parameters(self):
+        pass
+        # no model parameters since we are doing a profiled ELBO
+
+    @_add_doc(_model)
+    def _smart_init_latent_parameters(self):
+        self._random_init_latent_sqrt_var()
+        if not hasattr(self, "_latent_mean"):
+            self._latent_mean = torch.log(self._endog + (self._endog == 0))
+
+    @_add_doc(_model)
+    def _random_init_latent_parameters(self):
+        self._random_init_latent_sqrt_var()
+        if not hasattr(self, "_latent_mean"):
+            self._latent_mean = torch.ones((self.n_samples, self.dim)).to(DEVICE)
+
+    @property
+    @_add_doc(_model)
+    def _list_of_parameters_needing_gradient(self):
+        return [self._latent_mean, self._latent_sqrt_var]
+
+    @property
+    @_add_doc(_model)
+    def model_parameters(self) -> Dict[str, torch.Tensor]:
+        return {"coef": self.coef, "covariance": self.covariance}
+
+    @property
+    @_add_doc(_model)
+    def latent_parameters(self):
+        return {
+            "latent_sqrt_var": self.latent_sqrt_var,
+            "latent_mean": self.latent_mean,
+        }
 
     def _random_init_latent_sqrt_var(self):
         if not hasattr(self, "_latent_sqrt_var"):
@@ -1910,109 +1955,11 @@
         if not hasattr(self, "_latent_mean"):
             self._latent_mean = torch.log(self._endog + (self._endog == 0))
 
-<<<<<<< HEAD
-=======
-        Parameters
-        ----------
-        covariance : torch.Tensor
-            The covariance matrix.
-        """
-        warnings.warn("You can not set the covariance for the Pln model.")
-
-    def _random_init_latent_sqrt_var(self):
-        if not hasattr(self, "_latent_sqrt_var"):
-            self._latent_sqrt_var = (
-                1 / 2 * torch.ones((self.n_samples, self.dim)).to(DEVICE)
-            )
-
-    @property
-    @_add_doc(
-        _model,
-        example="""
-        >>> from pyPLNmodels import Pln, get_real_count_data
-        >>> endog, labels = get_real_count_data(return_labels = True)
-        >>> pln = Pln(endog,add_const = True)
-        >>> pln.fit()
-        >>> print(pln.latent_variables.shape)
-        """,
-    )
-    def latent_variables(self):
-        return self.latent_mean.detach()
-
-    @_add_doc(
-        _model,
-        example="""
-            >>> from pyPLNmodels import Pln, get_real_count_data
-            >>> endog, labels = get_real_count_data(return_labels = True)
-            >>> pln = Pln(endog,add_const = True)
-            >>> pln.fit()
-            >>> elbo = pln.compute_elbo()
-            >>> print("elbo", elbo)
-            >>> print("loglike/n", pln.loglike/pln.n_samples)
-            """,
-    )
-    def compute_elbo(self):
-        return profiled_elbo_pln(
-            self._endog,
-            self._exog,
-            self._offsets,
-            self._latent_mean,
-            self._latent_sqrt_var,
-        )
-
-    @_add_doc(_model)
-    def _compute_elbo_b(self):
-        return profiled_elbo_pln(
-            self._endog_b,
-            self._exog_b,
-            self._offsets_b,
-            self._latent_mean_b,
-            self._latent_sqrt_var_b,
-        )
-
-    @_add_doc(_model)
-    def _smart_init_model_parameters(self):
-        pass
-        # no model parameters since we are doing a profiled ELBO
-
-    @_add_doc(_model)
-    def _random_init_model_parameters(self):
-        pass
-        # no model parameters since we are doing a profiled ELBO
-
-    @_add_doc(_model)
-    def _smart_init_latent_parameters(self):
-        self._random_init_latent_sqrt_var()
-        if not hasattr(self, "_latent_mean"):
-            self._latent_mean = torch.log(self._endog + (self._endog == 0))
-
->>>>>>> f6127c3a
     @_add_doc(_model)
     def _random_init_latent_parameters(self):
         self._random_init_latent_sqrt_var()
         if not hasattr(self, "_latent_mean"):
             self._latent_mean = torch.ones((self.n_samples, self.dim)).to(DEVICE)
-<<<<<<< HEAD
-=======
-
-    @property
-    @_add_doc(_model)
-    def _list_of_parameters_needing_gradient(self):
-        return [self._latent_mean, self._latent_sqrt_var]
-
-    @property
-    @_add_doc(_model)
-    def model_parameters(self) -> Dict[str, torch.Tensor]:
-        return {"coef": self.coef, "covariance": self.covariance}
-
-    @property
-    @_add_doc(_model)
-    def latent_parameters(self):
-        return {
-            "latent_sqrt_var": self.latent_sqrt_var,
-            "latent_mean": self.latent_mean,
-        }
->>>>>>> f6127c3a
 
     @property
     @_add_doc(_model)
@@ -3053,11 +3000,6 @@
     def latent_mean(self) -> torch.Tensor:
         return self._cpu_attribute_or_none("_latent_mean")
 
-<<<<<<< HEAD
-
-
-=======
->>>>>>> f6127c3a
     def _endog_predictions(self):
         covariance_a_posteriori = torch.sum(
             (self._components**2).unsqueeze(0)
@@ -3177,23 +3119,6 @@
 
         Returns
         -------
-<<<<<<< HEAD
-        Dict[str, torch.Tensor]
-            The model parameters.
-        """
-        return {"coef": self.coef, "components": self.components}
-
-
-
-
-
-    @property
-    def number_of_parameters(self) -> int:
-        """
-        Property representing the number of parameters.
-
-        Returns
-        -------
         int
             The number of parameters.
         """
@@ -3229,43 +3154,6 @@
         """
         Property representing the covariance of the latent variables.
 
-=======
-        int
-            The number of parameters.
-        """
-        return self.dim * (self.nb_cov + self._rank) - self._rank * (self._rank - 1) / 2
-
-    @property
-    def _additional_properties_string(self) -> str:
-        """
-        Property representing the additional properties string.
-
-        Returns
-        -------
-        str
-            The additional properties string.
-        """
-        return ".projected_latent_variables"
-
-    @property
-    def _additional_methods_string(self) -> str:
-        """
-        Property representing the additional methods string.
-
-        Returns
-        -------
-        str
-            The additional methods string.
-        """
-        string = " .projected_latent_variables"
-        return string
-
-    @property
-    def covariance(self) -> torch.Tensor:
-        """
-        Property representing the covariance of the latent variables.
-
->>>>>>> f6127c3a
         Returns
         -------
         Optional[torch.Tensor]
@@ -3306,10 +3194,6 @@
         """
         return f" {self.rank} principal component."
 
-<<<<<<< HEAD
-
-=======
->>>>>>> f6127c3a
     @property
     def projected_latent_variables(self) -> torch.Tensor:
         """
@@ -3406,13 +3290,8 @@
         return torch.matmul(self._latent_mean, self._components.T).detach()
 
     @_add_doc(
-<<<<<<< HEAD
-            _model,
-            example="""
-=======
         _model,
         example="""
->>>>>>> f6127c3a
             >>> from pyPLNmodels import PlnPCA, get_real_count_data
             >>> endog = get_real_count_data(return_labels = False)
             >>> pca = PlnPCA(endog,add_const = True)
@@ -3420,13 +3299,8 @@
             >>> elbo = pca.compute_elbo()
             >>> print("elbo", elbo)
             >>> print("loglike/n", pln.loglike/pln.n_samples)
-<<<<<<< HEAD
-            """
-            )
-=======
             """,
     )
->>>>>>> f6127c3a
     def compute_elbo(self) -> torch.Tensor:
         return elbo_plnpca(
             self._endog,
@@ -3437,10 +3311,7 @@
             self._components,
             self._coef,
         )
-<<<<<<< HEAD
-=======
-
->>>>>>> f6127c3a
+
     @_add_doc(_model)
     def _compute_elbo_b(self) -> torch.Tensor:
         return elbo_plnpca(
@@ -3452,10 +3323,7 @@
             self._components,
             self._coef,
         )
-<<<<<<< HEAD
-=======
-
->>>>>>> f6127c3a
+
     @_add_doc(_model)
     def _random_init_model_parameters(self):
         super()._random_init_coef()
@@ -3503,8 +3371,6 @@
         if self._coef is None:
             return [self._components, self._latent_mean, self._latent_sqrt_var]
         return [self._components, self._coef, self._latent_mean, self._latent_sqrt_var]
-<<<<<<< HEAD
-=======
 
     @property
     @_add_doc(_model)
@@ -3519,7 +3385,6 @@
             "latent_mean": self.latent_mean,
         }
 
->>>>>>> f6127c3a
 
 class ZIPln(_model):
     _NAME = "ZIPln"
@@ -3528,29 +3393,6 @@
     _coef_inflation: torch.Tensor
     _dirac: torch.Tensor
 
-<<<<<<< HEAD
-    @_add_doc(
-        _model,
-        params= """
-        use_closed_form_prob: bool, optional
-            Whether or not use the closed formula for the latent probability
-        """,
-        example="""
-            >>> from pyPLNmodels import ZIPln, get_real_count_data
-            >>> endog= get_real_count_data()
-            >>> zi = ZIPln(endog, add_const = True)
-            >>> zi.fit()
-            >>> print(zi)
-        """,
-        returns="""
-            ZIPln
-        """,
-        see_also="""
-        :func:`pyPLNmodels.ZIPln.from_formula`
-        """,
-    )
-=======
->>>>>>> f6127c3a
     def __init__(
         self,
         endog: Optional[Union[torch.Tensor, np.ndarray, pd.DataFrame]],
@@ -3635,10 +3477,6 @@
         if self._use_closed_form_prob is False:
             return batch + (torch.index_select(self._latent_prob, 0, to_take),)
         return batch
-<<<<<<< HEAD
-
-=======
->>>>>>> f6127c3a
 
     @classmethod
     def from_formula(
@@ -3777,8 +3615,6 @@
     def _covariance(self):
         return self._components @ (self._components.T)
 
-<<<<<<< HEAD
-=======
     @property
     def components(self) -> torch.Tensor:
         """
@@ -3792,7 +3628,6 @@
         return self._cpu_attribute_or_none("_components")
 
     @property
->>>>>>> f6127c3a
     def latent_variables(self) -> tuple([torch.Tensor, torch.Tensor]):
         """
         Property representing the latent variables. Two latent
