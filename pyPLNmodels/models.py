--- conflicted
+++ resolved
@@ -26,12 +26,9 @@
     profiled_elbo_pln,
     elbo_brute_zipln_components,
     elbo_brute_zipln_covariance,
-<<<<<<< HEAD
     _elbo_zi_pln,
-=======
     r_elbo_pln,
     elbo_pln,
->>>>>>> 48150373
 )
 from pyPLNmodels._utils import (
     _CriterionArgs,
@@ -443,30 +440,12 @@
         self._set_requiring_grad_true()
         self._handle_optimizer(lr)
         stop_condition = False
-<<<<<<< HEAD
         self._dict_mse = {name_model: [] for name_model in self.model_parameters.keys()}
-=======
-        self._dict_mse = {
-            "sigma": [],
-            "coef": [],
-            "latent_mean": [],
-            "latent_sqrt_var": [],
-            # "coef_infla": [],
-            # "latent_prob": [],
-            # "XB": [],
-        }
-        # if verbose is True:
-        #     self.old_coef = torch.clone(self.coef)
-        #     self.old_prob = torch.clone(self.latent_prob)
-        #     self.old_covariance = torch.clone(self.covariance)
-        #     self.old_mean = torch.clone(self.latent_mean)
->>>>>>> 48150373
 
         while self.nb_iteration_done < nb_max_iteration and not stop_condition:
             loss = self._trainstep()
             criterion = self._update_criterion_args(loss)
 
-<<<<<<< HEAD
             if abs(criterion) < tol:
                 stop_condition = True
             if self.nb_iteration_done % 50 == 1:
@@ -474,47 +453,6 @@
                     self._dict_mse[name_param].append(mse(param))
                 if verbose is True:
                     self._print_stats()
-=======
-            def mse(t):
-                return torch.mean(t**2)
-
-            try:
-                self._dict_mse["sigma"].append(mse(self.covariance))
-                self._dict_mse["coef"].append(mse(self.coef))
-                self._dict_mse["latent_mean"].append(mse(self.latent_mean))
-                self._dict_mse["latent_sqrt_var"].append(mse(self.latent_sqrt_var))
-                # self._dict_mse["coef_infla"].append(mse(self.coef_inflation))
-                # self._dict_mse["latent_prob"].append(mse(self.latent_prob))
-                # self._dict_mse["XB"].append(mse(self.mean_gaussian))
-            except:
-                pass
-            if abs(criterion) < tol:
-                stop_condition = True
-            if verbose is True and self.nb_iteration_done % 50 == 1:
-                self._print_stats()
-
-                # def mae(t):
-                # return torch.mean(torch.abs(t))
-                # pca = PCA(n_components = 2)
-                # y = self.latent_mean
-                # y = pca.fit_transform(y)
-                # sns.scatterplot(y)
-                # plt.show()
-
-                # y = self.proba_inflation.ravel().detach()
-                # x = self._latent_mean.ravel().detach().cpu()
-                # c = self.latent_prob.detach()
-                # plt.scatter(x, y, s=0.3, c=c.cpu())
-                # plt.ylabel("proba of inflation")
-                # plt.xlabel("latent mean")
-                # plt.legend()
-                # plt.show()
-
-                # self.old_coef = torch.clone(self.coef)
-                # self.old_prob = torch.clone(self.latent_prob)
-                # self.old_covariance = torch.clone(self.covariance)
-                # self.old_mean = torch.clone(self.latent_mean)
->>>>>>> 48150373
 
         self._print_end_of_fitting_message(stop_condition, tol)
         self._fitted = True
