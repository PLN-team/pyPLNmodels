--- conflicted
+++ resolved
@@ -13,13 +13,10 @@
 from matplotlib.patches import Ellipse
 import matplotlib.pyplot as plt
 from patsy import dmatrices
-<<<<<<< HEAD
 from scipy.special import logit
-=======
 from sklearn.preprocessing import StandardScaler
 from sklearn.decomposition import PCA
 from matplotlib.patches import Circle
->>>>>>> 31681b80
 
 
 torch.set_default_dtype(torch.float64)
@@ -1177,16 +1174,7 @@
 
 
 def _log1pexp(t):
-<<<<<<< HEAD
     return torch.logaddexp(torch.tensor([0]).to(DEVICE), t)
-=======
-    mask = t > 10
-    mask += t < -10
-    return torch.where(
-        mask,
-        t,
-        torch.log(1 + torch.exp(t)),
-    )
 
 
 def calculate_correlation(X, Xpca):
@@ -1286,5 +1274,4 @@
         axs.set_title(f"Correlation circle on the transformed variables{title}")
 
     plt.tight_layout()
-    plt.show()
->>>>>>> 31681b80
+    plt.show()