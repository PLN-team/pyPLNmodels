--- conflicted
+++ resolved
@@ -22,19 +22,13 @@
     n_samples, dim = counts.shape
     s_rond_s = torch.square(latent_var)
     offsets_plus_m = offsets + latent_mean
-<<<<<<< HEAD
-    m_minus_xb = latent_mean - covariates @ coef
-    d_plus_minus_xb2 = (
-        torch.diag(torch.sum(s_rond_s, dim=0)) + m_minus_xb.T @ m_minus_xb
-=======
     if covariates is None:
         XB = 0
     else:
         XB = covariates @ coef
     m_minus_xb = latent_mean - XB
-    d_plus_minus_xb2 = torch.diag(torch.sum(s_rond_s, dim=0)) + torch.mm(
-        m_minus_xb.T, m_minus_xb
->>>>>>> e876ed5c
+    d_plus_minus_xb2 = (
+        torch.diag(torch.sum(s_rond_s, dim=0)) + m_minus_xb.T @ m_minus_xb
     )
     elbo = -0.5 * n_samples * torch.logdet(covariance)
     elbo += torch.sum(
@@ -100,19 +94,13 @@
     """
     n_samples = counts.shape[0]
     rank = components.shape[1]
-<<<<<<< HEAD
-    log_intensity = offsets + covariates @ coef + latent_mean @ components.T
-    s_rond_s = torch.square(latent_var)
-    counts_log_intensity = torch.sum(counts * log_intensity)
-=======
     if covariates is None:
         XB = 0
     else:
         XB = covariates @ coef
-    log_intensity = offsets + XB + torch.mm(latent_mean, components.T)
-    s_rond_s = torch.multiply(latent_var, latent_var)
-    counts_log_intensity = torch.sum(torch.multiply(counts, log_intensity))
->>>>>>> e876ed5c
+    log_intensity = offsets + XB + latent_mean @ components.T
+    s_rond_s = torch.square(latent_var)
+    counts_log_intensity = torch.sum(counts * log_intensity)
     minus_intensity_plus_s_rond_s_cct = torch.sum(
         -torch.exp(log_intensity + 0.5 * s_rond_s @ (components * components).T)
     )
