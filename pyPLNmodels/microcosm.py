--- conflicted
+++ resolved
@@ -17,12 +17,8 @@
     get_affil=False,
     for_formula=False,
     cov_list=["site", "lineage", "time"],
-<<<<<<< HEAD
     get_interaction=False,
     remove_useless=True,
-=======
-    return_names=False,
->>>>>>> b59a721a
 ):
     """
     Get real count data from the microcosm
@@ -64,18 +60,6 @@
             __name__, "data/microcosm/affiliations.tsv"
         )
         affil = pd.read_csv(affil_stream, delimiter="\t")
-<<<<<<< HEAD
-=======
-    data = {}
-    for name in cov.columns:
-        encoder = OneHotEncoder(drop="first")
-        transformed = encoder.fit_transform(cov)
-        X_1hot = torch.from_numpy(transformed.toarray())
-        # print('first', X_1hot[:, np.newaxis, :])
-        # true = encoder.inverse_transform(transformed)
-        # print('true:', true)
->>>>>>> b59a721a
-
     formula = "0 +"
     if get_interaction is True:
         separator = "* "
@@ -99,12 +83,5 @@
     if for_formula:
         return data
     if get_affil:
-<<<<<<< HEAD
         return data["endog"], data["exog"], data["affiliations"]
-    return data["endog"], data["exog"]
-=======
-        return endog, exog, affil
-    if return_names is True:
-        return endog, exog, cov
-    return endog, exog
->>>>>>> b59a721a
+    return data["endog"], data["exog"]