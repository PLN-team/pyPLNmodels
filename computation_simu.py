from os.path import exists

import pickle
from tqdm import tqdm
import numpy as np
import pandas as pd
import torch
import math

from pyPLNmodels import (
    # get_real_count_data,
    ZIPln,
    Pln,
    get_zipln_simulated_count_data,
    get_simulation_parameters,
    sample_zipln,
)
from pyPLNmodels.models import Brute_ZIPln
import matplotlib.pyplot as plt

<<<<<<< HEAD
=======
mean_poiss = 2
mean_infla = 0.3
ns = np.linspace(100, 400, 7)
p = 150
# ps = np.linspace(100, 500, 9)
# n = 500
nb_cov = 2
nb_cov_infla = 2
good_fit = True  ## good_fit is actually 1000
viz = "samples"
nb_bootstrap = 30


>>>>>>> fb2abf6c
# mean_poiss = 2
# mean_infla = 0.3
# # ns = np.linspace(100, 1000, 10)
# ps = np.linspace(100, 800, 8)
# n = 1000
# # p = 250
# nb_cov = 2
# nb_cov_infla = 2
# good_fit = True  ## good_fit is actually 1000
# viz = "dims"
# nb_bootstrap = 5


mean_poiss = 2
mean_infla = 0.3
ns = np.linspace(100, 300, 2)
# ps = np.linspace(100, 300, 2)
# n = 175
p = 175
nb_cov = 2
nb_cov_infla = 2
good_fit = False
viz = "samples"
nb_bootstrap = 2

ENH_CLOSED_KEY = "Enhanced Analytic"
ENH_FREE_KEY = "Enhanced"
STD_CLOSED_KEY = "Standard Analytic"
STD_FREE_KEY = "Standard"
PLN = "Pln"
FAIRPLN = "fair_Pln"
ZIPREG = "ZIP"

LABEL_DICT = {
    ENH_CLOSED_KEY: "Enhanced Analytic",
    ENH_FREE_KEY: "Enhanced",
    STD_CLOSED_KEY: "Standard Analytic",
    STD_FREE_KEY: "Standard",
    PLN: "Pln",
    FAIRPLN: "fair_Pln",
    ZIPREG: "ZIP",
}
KEY_MODELS = [
    ENH_CLOSED_KEY,
    STD_FREE_KEY,
    ENH_FREE_KEY,
    STD_CLOSED_KEY,
    PLN,
    FAIRPLN,
    ZIPREG,
]

ELBO_KEY = "ELBO"
TIME_KEY = "TIME"
NBITER_KEY = "NBITER"
REC_KEY = "Reconstruction_error"
B_KEY = "RMSE_B"
OMEGA_KEY = "RMSE_OMEGA"
SIGMA_KEY = "RMSE_SIGMA"
PI_KEY = "RMSE_PI"
B0_KEY = "RMSE_B0"

CRITERION_KEYS = [
    ELBO_KEY,
    REC_KEY,
    OMEGA_KEY,
    SIGMA_KEY,
    B_KEY,
    PI_KEY,
    B0_KEY,
    TIME_KEY,
    NBITER_KEY,
]


def RMSE(t):
    return torch.sqrt(torch.mean(t**2))


VIZ_LABEL = {"ns": r"$n$", "ps": r"$p$"}

COLORS = {
    ENH_FREE_KEY: "cornflowerblue",
    ENH_CLOSED_KEY: "darkblue",
    STD_FREE_KEY: "lightcoral",
    STD_CLOSED_KEY: "darkred",
    PLN: "black",
    FAIRPLN: "grey",
    ZIPREG: "yellow",
}

if viz == "samples":
    abscisses = ns
else:
    abscisses = ps


def fit_models(dict_models):
    for key, model in dict_models.items():
<<<<<<< HEAD
        if key == ZIPREG:
            model.fit(nb_max_iteration=0)
=======
        if good_fit is True:
            model.fit(tol=0, nb_max_iteration=1500)
>>>>>>> fb2abf6c
        else:
            if good_fit is True:
                model.fit(tol=0, nb_max_iteration=1000)
            else:
                model.fit(nb_max_iteration=25)
    return dict_models


def get_dict_models(
    endog, exog, exog_inflation, offsets, inflation_formula, fair_endog
):
    sim_models = {
        ENH_FREE_KEY: ZIPln(
            endog,
            exog=exog,
            offsets=offsets,
            add_const_inflation=False,
            add_const=False,
            exog_inflation=exog_inflation,
            zero_inflation_formula=inflation_formula,
            use_closed_form_prob=False,
        ),
        ENH_CLOSED_KEY: ZIPln(
            endog,
            exog=exog,
            offsets=offsets,
            use_closed_form_prob=True,
            add_const_inflation=False,
            add_const=False,
            exog_inflation=exog_inflation,
            zero_inflation_formula=inflation_formula,
        ),
        STD_FREE_KEY: Brute_ZIPln(
            endog,
            exog=exog,
            offsets=offsets,
            add_const_inflation=False,
            add_const=False,
            exog_inflation=exog_inflation,
            zero_inflation_formula=inflation_formula,
            use_closed_form_prob=False,
        ),
        STD_CLOSED_KEY: Brute_ZIPln(
            endog,
            exog=exog,
            offsets=offsets,
            use_closed_form_prob=True,
            add_const_inflation=False,
            add_const=False,
            exog_inflation=exog_inflation,
            zero_inflation_formula=inflation_formula,
        ),
        PLN: Pln(endog, exog=exog, offsets=offsets),
        FAIRPLN: Pln(fair_endog, exog=exog, offsets=offsets),
        ZIPREG: ZIPln(
            endog,
            exog=exog,
            offsets=offsets,
            add_const_inflation=False,
            add_const=False,
            exog_inflation=exog_inflation,
            zero_inflation_formula=inflation_formula,
            use_closed_form_prob=False,
        ),
    }
    return sim_models


class one_plot:
    def __init__(self, ns_or_ps, viz, inflation_formula, nb_bootstrap):
        self.nb_bootstrap = nb_bootstrap
        self.inflation_formula = inflation_formula
        self.ns_or_ps = ns_or_ps
        self.viz = viz
        if self.viz == "samples":
            self.ns = ns_or_ps
            self.dim = p
        else:
            self.ps = ns_or_ps
            self.n_samples = n
        self.model_criterions = {
            key_model: {
                xscale: {
                    REC_KEY: [],
                    OMEGA_KEY: [],
                    SIGMA_KEY: [],
                    B_KEY: [],
                    PI_KEY: [],
                    ELBO_KEY: [],
                    B0_KEY: [],
                    TIME_KEY: [],
                    NBITER_KEY: [],
                }
                for xscale in self.ns_or_ps
            }
            for key_model in KEY_MODELS
        }

    def build_csv(self):
        for to_viz in self.ns_or_ps:
            if exists(self.abs_name_file):
                print("Getting back data")
                with open(self.abs_name_file, "rb") as fp:
                    self.model_criterions = pickle.load(fp)
            else:
                plnparam = self.get_param(to_viz)
                plnparam._set_mean_proba(mean_infla)
                plnparam._set_gaussian_mean(mean_poiss)
                Sigma = plnparam.covariance
                B = plnparam.coef
                B0 = plnparam.coef_inflation
                print("mean gaussian", torch.mean(plnparam.gaussian_mean))
                print("mean proba", torch.mean(plnparam.proba_inflation))
                for i in tqdm(range(self.nb_bootstrap)):
                    endog, fair_endog = sample_zipln(plnparam, seed=i, return_pln=True)
                    dict_models = get_dict_models(
                        endog,
                        exog=plnparam.exog,
                        offsets=plnparam.offsets,
                        exog_inflation=plnparam.exog_inflation,
                        inflation_formula=self.inflation_formula,
                        fair_endog=fair_endog,
                    )
                    samples_only_zeros = torch.sum(endog, axis=1) == 0
                    dim_only_zeros = torch.sum(endog, axis=0) == 0
                    for model in dict_models.values():
                        model.samples_only_zeros = samples_only_zeros
                        model.dim_only_zeros = dim_only_zeros
                        fit_models(dict_models)
                    self.stock_results(dict_models, to_viz, Sigma, B, B0)
        self.save_criterions()
        data = self.data
        data.to_csv(
            f"csv_computation/{self.viz}_{self.inflation_formula}_not_n_or_p_{self.not_n_or_p}.csv"
        )

    @property
    def doss_viz(self):
        return "samples_viz" if self.viz == "samples" else "dims_viz"

    @property
    def data(self):
        columns = ["model_name", "xscale"]
        columns += CRITERION_KEYS
        data = pd.DataFrame(columns=columns)
        for model_key in KEY_MODELS:
            for xscale in self.ns_or_ps:
                for i in range(self.nb_bootstrap):
                    values = {
                        "model_name": [LABEL_DICT[model_key]],
                        "xscale": [xscale],
                    }
                    for crit_key in CRITERION_KEYS:
                        value = self.model_criterions[model_key][xscale][crit_key][i]
                        if crit_key == ELBO_KEY:
                            value = -value
                        if isinstance(value, torch.Tensor):
                            values[crit_key] = [value.item()]
                        else:
                            values[crit_key] = [value]
                    new_line = pd.DataFrame(values)
                    data = pd.concat((data, new_line))
        return data

    def stock_results(self, dict_models, xscale, Sigma, B, B0):
        for key_model in KEY_MODELS:
            model_fitted = dict_models[key_model]
            lines = ~model_fitted.samples_only_zeros
            cols = ~model_fitted.dim_only_zeros
            Sigma_fair = Sigma
            omega_fair = torch.inverse(Sigma_fair)
            beta_fair = B
            Sigma = Sigma[cols, :][:, cols]
            omega = torch.inverse(Sigma)
            beta = B[:, cols]
            results_model = self.model_criterions[key_model][xscale]
            if key_model != FAIRPLN or key_model != ZIPREG:
                if model_fitted._NAME != "Pln":
                    if model_fitted._zero_inflation_formula == "row-wise":
                        beta_0 = B0[lines, :]
                    elif model_fitted._zero_inflation_formula == "column-wise":
                        beta_0 = B0[:, cols]
                    else:
                        beta_0 = B0
                    results_model[B0_KEY].append(
                        RMSE(model_fitted.coef_inflation - beta_0.cpu())
                    )
                    results_model[PI_KEY].append(
                        RMSE(
                            torch.sigmoid(model_fitted.coef_inflation)
                            - torch.sigmoid(beta_0).cpu()
                        )
                    )
                else:
                    results_model[B0_KEY].append(666)
                    results_model[PI_KEY].append(666)
                rmse_omega = RMSE(torch.inverse(model_fitted.covariance) - omega.cpu())
                print("key:", key_model)
                print("mse omega", rmse_omega)
                results_model[OMEGA_KEY].append(rmse_omega)
                rmse_sigma = RMSE(model_fitted.covariance - Sigma.cpu())
                print("mse sigma", rmse_sigma)
                results_model[SIGMA_KEY].append(rmse_sigma)

                results_model[B_KEY].append(RMSE(model_fitted.coef - beta.cpu()))
            else:
                results_model[B0_KEY].append(666)
                results_model[PI_KEY].append(666)
                if key_model == FAIRPLN:
                    results_model[B_KEY].append(
                        RMSE(model_fitted.coef - beta_fair.cpu())
                    )
                    results_model[OMEGA_KEY].append(
                        RMSE(torch.inverse(model_fitted.covariance) - omega_fair)
                    )
                    results_model[SIGMA_KEY].append(
                        RMSE(model_fitted.covariance - Sigma_fair)
                    )
                else:
                    results_model[B_KEY].append(666)
                    results_model[OMEGA_KEY].append(666)
                    results_model[SIGMA_KEY].append(666)

            if key_model != ZIPREG:
                results_model[REC_KEY].append(model_fitted.reconstruction_error)
                results_model[ELBO_KEY].append(model_fitted.elbo)
                results_model[TIME_KEY].append(
                    model_fitted._criterion_args.running_times[-1]
                )
                results_model[NBITER_KEY].append(model_fitted.nb_iteration_done)
            else:
                results_model[REC_KEY].append(model_fitted.rec_error_init)
                results_model[ELBO_KEY].append(666)
                results_model[TIME_KEY].append(666)
                results_model[NBITER_KEY].append(666)

    def save_criterions(self):
        with open(self.abs_name_file, "wb") as fp:
            pickle.dump(self.model_criterions, fp)

    def get_param(self, to_viz):
        if self.viz == "samples":
            _n = int(to_viz)
            _dim = self.dim
        else:
            _n = self.n_samples
            _dim = int(to_viz)
        if self.inflation_formula == "global":
            _nb_cov_infla = 0
            _add_const_inflation = False
        else:
            _nb_cov_infla = nb_cov_infla
            _add_const_inflation = True
        param = get_simulation_parameters(
            nb_cov=nb_cov,
            add_const=True,
            nb_cov_inflation=_nb_cov_infla,
            zero_inflation_formula=self.inflation_formula,
            n_samples=_n,
            add_const_inflation=_add_const_inflation,
            dim=_dim,
        )
        param._offsets *= 0
        return param

    @property
    def abs_name_file(self):
        return f"results_computation/{self.name_file}"

    @property
    def name_file(self):
        return f"n_or_p_{self.viz}_other_{self.not_n_or_p}_inflation_{self.inflation_formula}"

    @property
    def not_n_or_p(self):
        if self.viz == "samples":
            return self.dim
        else:
            return self.n_samples


for formula in tqdm(["column-wise", "row-wise", "global"]):
    op = one_plot(abscisses, viz, formula, nb_bootstrap)
    op.build_csv()<|MERGE_RESOLUTION|>--- conflicted
+++ resolved
@@ -18,22 +18,19 @@
 from pyPLNmodels.models import Brute_ZIPln
 import matplotlib.pyplot as plt
 
-<<<<<<< HEAD
-=======
-mean_poiss = 2
-mean_infla = 0.3
-ns = np.linspace(100, 400, 7)
-p = 150
-# ps = np.linspace(100, 500, 9)
-# n = 500
-nb_cov = 2
-nb_cov_infla = 2
-good_fit = True  ## good_fit is actually 1000
-viz = "samples"
-nb_bootstrap = 30
-
-
->>>>>>> fb2abf6c
+# mean_poiss = 2
+# mean_infla = 0.3
+# ns = np.linspace(100, 400, 7)
+# p = 150
+# # ps = np.linspace(100, 500, 9)
+# # n = 500
+# nb_cov = 2
+# nb_cov_infla = 2
+# good_fit = True  ## good_fit is actually 1000
+# viz = "samples"
+# nb_bootstrap = 30
+
+
 # mean_poiss = 2
 # mean_infla = 0.3
 # # ns = np.linspace(100, 1000, 10)
@@ -133,13 +130,8 @@
 
 def fit_models(dict_models):
     for key, model in dict_models.items():
-<<<<<<< HEAD
         if key == ZIPREG:
             model.fit(nb_max_iteration=0)
-=======
-        if good_fit is True:
-            model.fit(tol=0, nb_max_iteration=1500)
->>>>>>> fb2abf6c
         else:
             if good_fit is True:
                 model.fit(tol=0, nb_max_iteration=1000)
