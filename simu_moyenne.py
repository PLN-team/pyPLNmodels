from os.path import exists
from tqdm import tqdm
import seaborn as sns
from matplotlib.legend_handler import HandlerTuple

from pyPLNmodels import (
    get_real_count_data,
    ZIPln,
    Pln,
    get_zipln_simulated_count_data,
    get_simulation_parameters,
    sample_zipln,
)
from pyPLNmodels.models import Brute_ZIPln
import matplotlib.pyplot as plt
from scipy.special import logit
import scipy.stats as ss
import numpy as np
import pandas as pd
import torch
import math
from matplotlib.ticker import FormatStrFormatter

_moyennes_XB = np.linspace(4, 5, 2)
# chosen_moyennes = [_moyennes_XB[0], _moyennes_XB[3], _moyennes_XB[6], _moyennes_XB[9], _moyennes_XB[12], _moyennes_XB[14]]
chosen_moyennes = _moyennes_XB

_mean_infla = 0.22
_nb_bootstrap = 1


import pickle

ENH_CLOSED_KEY = "enhanced_closed"
ENH_FREE_KEY = "enhanced_free"
STD_CLOSED_KEY = "standard_closed"
STD_FREE_KEY = "standard_free"


LABEL_DICT = {
    ENH_CLOSED_KEY: "Enhanced Analytic",
    ENH_FREE_KEY: "Enhanced",
    STD_CLOSED_KEY: "Standard Analytic",
    STD_FREE_KEY: "Standard",
}

REC_KEY = "Reconstruction_error"
B_KEY = "MSE_B"
SIGMA_KEY = "MSE_SIGMA"
PI_KEY = "MAE_PI"
ELBO_KEY = "ELBO"
B0_KEY = "MSE_B0"


# LEGEND_DICT = {
#     REC_KEY: "Reconstruction_error",
#     B_KEY: r"$\|\|\hat{\beta} - \beta\| \|^2_2$",
#     SIGMA_KEY: r"$\|\|\hat{\Sigma} - \Sigma\|\|^2_2$",
#     B0_KEY: r"$\|\|\hat{B}^0 - B^0\|\|^2_2$",
#     ELBO_KEY: "Negative ELBO (Lower the better)",
#     PI_KEY: r"$\|\|\hat{\pi} - \pi\|\|_1$",
# }

LEGEND_DICT = {
    REC_KEY: "Reconstruction_error",
    B_KEY: r"MSE($\hat{\beta} - \beta^{\bigstar}$)",
    SIGMA_KEY: r"MSE($\hat{\Sigma} - \Sigma^{\bigstar}$)",
    B0_KEY: r"MSE($\hat{B}^0 - B^{0\bigstar}$)",
    ELBO_KEY: "Negative ELBO (Lower the better)",
    PI_KEY: r"MAE($\hat{\pi} - \pi^{\bigstar}$)",
}
CRITERION_KEYS = [ELBO_KEY, REC_KEY, SIGMA_KEY, B_KEY, PI_KEY, B0_KEY]
COLORS = {
    ENH_FREE_KEY: "cornflowerblue",
    ENH_CLOSED_KEY: "darkblue",
    STD_FREE_KEY: "lightcoral",
    STD_CLOSED_KEY: "darkred",
}

<<<<<<< HEAD
=======
_moyennes_XB = np.linspace(1, 5, 4)
# chosen_moyennes = [_moyennes_XB[0], _moyennes_XB[3], _moyennes_XB[6], _moyennes_XB[9], _moyennes_XB[12], _moyennes_XB[14]]
chosen_moyennes = _moyennes_XB

_mean_infla = 0.24
_nb_bootstrap = 2
n = 350
dim = 301
inflation_formula = "row-wise"
title = rf"n={n},p={dim},d=1,$\pi \approx {_mean_infla}$"
>>>>>>> e861b3ba

KEY_MODELS = [ENH_CLOSED_KEY, ENH_FREE_KEY, STD_FREE_KEY, STD_CLOSED_KEY]


def MSE(t):
    return torch.mean(t**2)


def MAE(t):
    return torch.mean(torch.abs(t))


def get_dict_models(endog, exog, exog_inflation, offsets, inflation_formula):
    sim_models = {
        ENH_FREE_KEY: ZIPln(
            endog,
            exog=exog,
            offsets=offsets,
            add_const_inflation=False,
            exog_inflation=exog_inflation,
            zero_inflation_formula=inflation_formula,
        ),
        ENH_CLOSED_KEY: ZIPln(
            endog,
            exog=exog,
            offsets=offsets,
            use_closed_form_prob=True,
            add_const_inflation=False,
            exog_inflation=exog_inflation,
            zero_inflation_formula=inflation_formula,
        ),
        STD_FREE_KEY: Brute_ZIPln(
            endog,
            exog=exog,
            offsets=offsets,
            add_const_inflation=False,
            exog_inflation=exog_inflation,
            zero_inflation_formula=inflation_formula,
        ),
        STD_CLOSED_KEY: Brute_ZIPln(
            endog,
            exog=exog,
            offsets=offsets,
            use_closed_form_prob=True,
            add_const_inflation=False,
            exog_inflation=exog_inflation,
            zero_inflation_formula=inflation_formula,
        ),
    }
    return sim_models


def get_plnparam(mean_xb, mean_infla, inflation_formula):
    if inflation_formula == "global":
        nb_cov = 0
        add_const_inflation = False
    else:
        nb_cov = 2
        add_const_inflation = True
    plnparam = get_simulation_parameters(
        add_const=True,
        nb_cov_inflation=nb_cov,
        zero_inflation_formula=inflation_formula,
        n_samples=n,
        add_const_inflation=add_const_inflation,
    )
    plnparam._coef += mean_xb - torch.mean(plnparam._coef)
    plnparam._coef_inflation += logit(mean_infla) - logit(
        torch.mean(torch.sigmoid(plnparam._coef_inflation)).cpu()
    )

    plnparam._offsets *= 0
    return plnparam


def fit_models(dict_models):
    for key, model in dict_models.items():
        model.fit()
    return dict_models


class one_plot:
    def __init__(
        self, moyennes_XB, mean_infla, chosen_moyennes, nb_bootstrap, inflation_formula
    ):
        self.moyennes_XB = moyennes_XB
        self.chosen_moyennes = chosen_moyennes
        self.mean_infla = mean_infla
        self.nb_bootstrap = nb_bootstrap
        self.inflation_formula = inflation_formula
        self.model_criterions = {
            key_model: {
                moyenne: {
                    REC_KEY: [],
                    SIGMA_KEY: [],
                    B_KEY: [],
                    PI_KEY: [],
                    ELBO_KEY: [],
                    B0_KEY: [],
                }
                for moyenne in self.moyennes_XB
            }
            for key_model in KEY_MODELS
        }

    def simulate_mean(self, _plnparam, i):
        endog = sample_zipln(_plnparam, seed=i)
        dict_models = get_dict_models(
            endog,
            exog=_plnparam.exog,
            offsets=_plnparam.offsets,
            exog_inflation=_plnparam.exog_inflation,
            inflation_formula=self.inflation_formula,
        )
        fit_models(dict_models)
        return dict_models

    def simulate(self):
        if exists(self.abs_name_file):
            print("Getting back data")
            with open(self.abs_name_file, "rb") as fp:
                self.model_criterions = pickle.load(fp)
        else:
            print("Simulating")
            for moyenne in tqdm(self.moyennes_XB):
                plnparam = get_plnparam(
                    moyenne, self.mean_infla, self.inflation_formula
                )
                Sigma = plnparam.covariance
                B = plnparam.coef
                B0 = plnparam.coef_inflation
                for i in range(self.nb_bootstrap):
                    dict_models = self.simulate_mean(plnparam, i)
                    self.stock_results(dict_models, moyenne, Sigma, B, B0)
            self.save_criterions()

    def stock_results(self, dict_models, moyenne, Sigma, B, B0):
        for key_model in KEY_MODELS:
            model_fitted = dict_models[key_model]
            results_model = self.model_criterions[key_model][moyenne]
            results_model[REC_KEY].append(model_fitted.reconstruction_error)
            results_model[SIGMA_KEY].append(MSE(model_fitted.covariance - Sigma.cpu()))
            results_model[B_KEY].append(MSE(model_fitted.coef - B.cpu()))
            results_model[PI_KEY].append(
                MAE(
                    torch.sigmoid(model_fitted.coef_inflation) - torch.sigmoid(B0).cpu()
                )
            )
            results_model[ELBO_KEY].append(model_fitted.elbo)
            print("first", model_fitted.coef_inflation)
            print("other", B0)
            x
            results_model[B0_KEY].append(MSE(model_fitted.coef_inflation - B0.cpu()))

    def save_criterions(self):
        with open(self.abs_name_file, "wb") as fp:
            pickle.dump(self.model_criterions, fp)

    @property
    def abs_name_file(self):
        return f"results_simu/{self.name_file}"

    @property
    def name_file(self):
        return (
            str(self.moyennes_XB)
            + str(self.nb_bootstrap)
            + str(self.mean_infla)
            + self.inflation_formula
        )

    @property
    def data(self):
        columns = ["model_name", "moyenne"]
        columns += CRITERION_KEYS
        data = pd.DataFrame(columns=columns)
        for model_key in KEY_MODELS:
            for moyenne in self.chosen_moyennes:
                for i in range(self.nb_bootstrap):
                    values = {
                        "model_name": [LABEL_DICT[model_key]],
                        "moyenne": [moyenne],
                    }
                    for crit_key in CRITERION_KEYS:
                        value = self.model_criterions[model_key][moyenne][crit_key][i]
                        if crit_key == ELBO_KEY:
                            value = -value
                        if isinstance(value, torch.Tensor):
                            values[crit_key] = [value.item()]
                        else:
                            values[crit_key] = [value]
                    new_line = pd.DataFrame(values)
                    data = pd.concat((data, new_line))
        return data

    def plot_results(self):
        fig, axes = plt.subplots(2, 3, figsize=(30, 15))
        plots = {}
        plots[REC_KEY] = axes[1, 1]
        plots[REC_KEY].set_title("Reconstruction error", fontsize=22)
        plots[SIGMA_KEY] = axes[0, 1]
        plots[SIGMA_KEY].set_title(LEGEND_DICT[SIGMA_KEY], fontsize=22)
        plots[B_KEY] = axes[0, 2]
        plots[B_KEY].set_title(LEGEND_DICT[B_KEY], fontsize=22)
        plots[PI_KEY] = axes[1, 2]
        plots[PI_KEY].set_title(LEGEND_DICT[PI_KEY], fontsize=22)
        plots[B0_KEY] = axes[0, 0]
        plots[B0_KEY].set_title(LEGEND_DICT[B0_KEY], fontsize=22)
        plots[ELBO_KEY] = axes[1, 0]
        plots[ELBO_KEY].set_title(LEGEND_DICT[ELBO_KEY], fontsize=22)
        for key, plot in plots.items():
            if key != ELBO_KEY:
                plot.set_yscale("log")
            else:
                pass
                # plot.set_yscale("symlog")
        # for axe in axes:
        #     for ax in axe:
        #         ax.set_yscale("log")
        # plots[ELBO_KEY].set_yscale("symlog")
        data = self.data
        for crit_key in CRITERION_KEYS:
            palette = {
                LABEL_DICT[model_key]: COLORS[model_key] for model_key in KEY_MODELS
            }
            data["moyenne"] = np.round(data["moyenne"], 2)
            # if crit_key != "ELBO":
            sns.boxplot(
                data=data,
                x="moyenne",
                y=crit_key,
                hue="model_name",
                ax=plots[crit_key],
                palette=palette,
                boxprops={"alpha": 0.4},
            )
            sns.stripplot(
                data=data,
                x="moyenne",
                y=crit_key,
                hue="model_name",
                dodge=True,
                ax=plots[crit_key],
                palette=palette,
            )
            plots[crit_key].tick_params(axis="y", labelsize=22)
        for axe in axes:
            for ax in axe:
                ax.tick_params(axis="both", labelsize=22)
                ax.set_ylabel("")
                ax.legend([], [], frameon=False)
                ax.set_xlabel(r"Mean $XB$", fontsize=22)

        # for crit_key in CRITERION_KEYS:
        # plots[B0_KEY].tick_params(axis = "y", labelsize = 18)
        # plots["ELBO"].tick_params(axis = "both", labelsize = 1)
        ax = plots[B0_KEY]
        handles, labels = ax.get_legend_handles_labels()
        ax.legend(
            handles=[handles[0], handles[2], handles[1], handles[3]],
            labels=LABEL_DICT.values(),
            handler_map={tuple: HandlerTuple(ndivide=None)},
            fontsize=12,
        )
        plt.savefig("simu.png", format="png")
        plt.show()


op = one_plot(
    _moyennes_XB, _mean_infla, chosen_moyennes, _nb_bootstrap, inflation_formula
)
op.simulate()
op.plot_results()<|MERGE_RESOLUTION|>--- conflicted
+++ resolved
@@ -28,6 +28,10 @@
 _mean_infla = 0.22
 _nb_bootstrap = 1
 
+n = 350
+dim = 301
+inflation_formula = "row-wise"
+title = rf"n={n},p={dim},d=1,$\pi \approx {_mean_infla}$"
 
 import pickle
 
@@ -77,19 +81,6 @@
     STD_CLOSED_KEY: "darkred",
 }
 
-<<<<<<< HEAD
-=======
-_moyennes_XB = np.linspace(1, 5, 4)
-# chosen_moyennes = [_moyennes_XB[0], _moyennes_XB[3], _moyennes_XB[6], _moyennes_XB[9], _moyennes_XB[12], _moyennes_XB[14]]
-chosen_moyennes = _moyennes_XB
-
-_mean_infla = 0.24
-_nb_bootstrap = 2
-n = 350
-dim = 301
-inflation_formula = "row-wise"
-title = rf"n={n},p={dim},d=1,$\pi \approx {_mean_infla}$"
->>>>>>> e861b3ba
 
 KEY_MODELS = [ENH_CLOSED_KEY, ENH_FREE_KEY, STD_FREE_KEY, STD_CLOSED_KEY]
 
